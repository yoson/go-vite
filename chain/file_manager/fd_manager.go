package chain_file_manager

import (
	"fmt"
	"github.com/pkg/errors"
	"github.com/vitelabs/go-vite/common/fileutils"
	"os"
	"path"
	"strconv"
	"strings"
	"sync"

	"container/list"
)

type fileCacheItem struct {
	Buffer    []byte
	BufferLen int64
	Mu        sync.RWMutex
	FileId    uint64
	IsDelete  bool
}

type fdManager struct {
	dirName string
	dirFd   *os.File

	filenamePrefix     string
	filenamePrefixSize int

	fileCache       *list.List
	fileCacheLength int

	fileSize int64

	maxFileId uint64

	writeFd *fileDescription
}

func newFdManager(dirName string, fileSize int, cacheLength int) (*fdManager, error) {
	if cacheLength <= 0 {
		cacheLength = 1
	}
	fdSet := &fdManager{
		dirName:            dirName,
		filenamePrefix:     "f",
		filenamePrefixSize: 1,

		fileCache:       list.New(),
		fileCacheLength: cacheLength,
		fileSize:        int64(fileSize),
	}

	var err error
	fdSet.dirFd, err = fileutils.OpenOrCreateFd(dirName)

	if err != nil {
		return nil, errors.New(fmt.Sprintf("fileutils.OpenOrCreateFd failed, error is %s, dirName is %s", err, dirName))
	}

	location, err := fdSet.loadLatestLocation()
	if err != nil {
		return nil, errors.New(fmt.Sprintf("fdSet.loadLatestFileId failed. Error: %s", err))
	}
	fdSet.maxFileId = location.FileId

<<<<<<< HEAD
	if err = fdSet.resetWriteFd(); err != nil {
		return nil, errors.New(fmt.Sprintf("fdSet.resetWriteFd failed. Error %s", err))
	}

	fmt.Println(fdSet.LatestLocation())
=======
	if fdSet.maxFileId <= 0 {
		fdSet.maxFileId = 1
	}

	if err = fdSet.resetWriteFd(); err != nil {
		return nil, errors.New(fmt.Sprintf("fdSet.resetWriteFd failed. Error %s", err))
	}
>>>>>>> 94e322f3

	return fdSet, nil
}

func (fdSet *fdManager) LatestLocation() *Location {
	return NewLocation(fdSet.maxFileId, fdSet.writeFd.writePointer)
}
func (fdSet *fdManager) GetFd(location *Location) (*fileDescription, error) {
	fileId := location.FileId
	if fileId > fdSet.maxFileId {
		return nil, nil
	}

	fileCacheItem := fdSet.getCacheItem(location.FileId)
	if fileCacheItem != nil {
		return NewFdByBuffer(fdSet, fileCacheItem), nil
	}

	fd, err := fdSet.getFileFd(location.FileId)
	if err != nil {
		return nil, err
	}

	return NewFdByFile(fd), nil
}

func (fdSet *fdManager) GetWriteFd() *fileDescription {
	return fdSet.writeFd
}

func (fdSet *fdManager) DeleteTo(location *Location) error {
	// remove files
	for i := fdSet.maxFileId; i > location.FileId; i-- {
		if err := os.Remove(fdSet.fileIdToAbsoluteFilename(i)); err != nil {
			return err
		}
		if fdSet.writeFd != nil {
			fdSet.writeFd.Close()
			fdSet.writeFd = nil
		}

		fileCacheItem := fdSet.getCacheItem(location.FileId)
		if fileCacheItem != nil {
			fileCacheItem.Mu.Lock()
			fileCacheItem.FileId = 0
			fileCacheItem.Buffer = nil
			fileCacheItem.BufferLen = 0
			fileCacheItem.IsDelete = true
			fileCacheItem.Mu.Unlock()

			fdSet.fileCache.Remove(fdSet.fileCache.Back())
		}
		fdSet.maxFileId = i - 1
	}

	// recover write fd
	if err := fdSet.resetWriteFd(); err != nil {
		return err
	}

	// truncate
	if err := fdSet.writeFd.Truncate(location.Offset); err != nil {
		return err
	}

	return nil
}

func (fdSet *fdManager) CreateNextFd() (*Location, error) {
	// write file
	if fdSet.writeFd != nil {
		if err := fdSet.writeFd.Flush(); err != nil {
			return nil, errors.New(fmt.Sprintf("fm.latestFileFd.Write failed, error is %s", err.Error()))
		}
		fdSet.writeFd = nil
	}

	nextLocation := NewLocation(fdSet.maxFileId+1, 0)

	// update maxFileId
	fdSet.maxFileId = nextLocation.FileId

	// update file cache
	if err := fdSet.resetWriteFd(); err != nil {
		return nil, err
	}

	// set write fd
	return nextLocation, nil

}

func (fdSet *fdManager) RemoveAllFiles() error {
	fdSet.reset()
	if fdSet.writeFd != nil {
		fdSet.writeFd.Close()
		fdSet.writeFd = nil
	}

	if err := os.RemoveAll(fdSet.dirName); err != nil {
		return err
	}

	return nil
}
func (fdSet *fdManager) Close() error {
	fdSet.reset()
	if fdSet.writeFd != nil {
		fdSet.writeFd.Close()
		fdSet.writeFd = nil
	}

	if fdSet.dirFd != nil {
		if err := fdSet.dirFd.Close(); err != nil {
			return err
		}
		fdSet.dirFd = nil
	}

	return nil
}

// tools
func (fdSet *fdManager) resetWriteFd() error {
<<<<<<< HEAD
	if fdSet.writeFd == nil {
		fd, err := fdSet.getFileFd(fdSet.maxFileId)
		if err != nil {
			return err
		}
		if fd == nil {
			if _, err = fdSet.CreateNextFd(); err != nil {
				return errors.New(fmt.Sprintf("fdSet.NextFd failed. Error %s", err))
			}
		} else {
			newItem := &fileCacheItem{
				Buffer:   make([]byte, fdSet.fileSize),
				FileId:   fdSet.maxFileId,
				IsDelete: false,
			}
			fileSize, err := fileutils.FileSize(fd)
			if err != nil {
				return err
			}
			newItem.BufferLen = fileSize

			if _, err := fd.Seek(0, 2); err != nil {
				return err
			}

			fdSet.writeFd = NewWriteFd(fd, newItem)
		}
	}

=======
	if fdSet.writeFd != nil {
		return nil
	}
	fileId := fdSet.maxFileId

	fd, err := fdSet.getFileFd(fileId)
	if err != nil {
		return err
	}
	if fd == nil {
		var err error
		fd, err = fdSet.createNewFile(fileId)
		if err != nil {
			return errors.New(fmt.Sprintf("fdSet.createNewFile failed, fileId is %d. Error: %s,", fileId, err))
		}
	}

	fileSize, err := fileutils.FileSize(fd)
	if err != nil {
		return err
	}

	var newItem *fileCacheItem
	if fdSet.fileCache.Len() >= fdSet.fileCacheLength {
		newItem = fdSet.fileCache.Front().Value.(*fileCacheItem)

		newItem.Mu.Lock()
		newItem.BufferLen = fileSize
		newItem.FileId = fileId
		newItem.Mu.Unlock()

		fdSet.fileCache.MoveToBack(fdSet.fileCache.Front())
	} else {
		newItem = &fileCacheItem{
			Buffer:    make([]byte, fdSet.fileSize),
			BufferLen: fileSize,
			FileId:    fileId,
			IsDelete:  false,
		}
		fdSet.fileCache.PushBack(newItem)
	}

	if fileSize > 0 {
		if _, err := fd.Read(newItem.Buffer[:fileSize]); err != nil {
			return err
		}
	}

	// seek to end
	if _, err := fd.Seek(0, 2); err != nil {
		return err
	}

	fdSet.writeFd = NewWriteFd(fd, newItem)

>>>>>>> 94e322f3
	return nil
}

func (fdSet *fdManager) loadLatestLocation() (*Location, error) {
	allFilename, readErr := fdSet.dirFd.Readdirnames(0)
	if readErr != nil {
		return nil, errors.New(fmt.Sprintf("fm.dirFd.Readdirnames(0) failed, error is %s", readErr.Error()))
	}

	maxFileId := uint64(0)
	for _, filename := range allFilename {
		if !fdSet.isCorrectFile(filename) {
			continue
		}

		fileId, err := fdSet.filenameToFileId(filename)
		if err != nil {
			return nil, errors.New(fmt.Sprintf("strconv.ParseUint failed, error is %s, fileName is %s", err.Error(), filename))
		}

		if fileId > maxFileId {
			maxFileId = fileId
		}
	}

	return NewLocation(maxFileId, 0), nil
}

func (fdSet *fdManager) reset() {
	fdSet.fileCache = list.New()
	fdSet.maxFileId = 0
}

func (fdSet *fdManager) getCacheItem(fileId uint64) *fileCacheItem {
	fileCache := fdSet.fileCache
	if fileCache.Len() <= 0 {
		return nil
	}
	front := fileCache.Front()

	if front.Value.(*fileCacheItem).FileId > fileId {
		return nil
	}

	back := fileCache.Back()
	if back.Value.(*fileCacheItem).FileId < fileId {
		return nil
	}
	current := back
	for current != nil {
		cacheItem := current.Value.(*fileCacheItem)
		if cacheItem.FileId == fileId {
			return cacheItem
		}
		current = current.Prev()
	}
	return nil
}

func (fdSet *fdManager) getFileFd(fileId uint64) (*os.File, error) {
	absoluteFilename := fdSet.fileIdToAbsoluteFilename(fileId)

	file, oErr := os.OpenFile(absoluteFilename, os.O_RDWR, 0666)
	if oErr != nil {
		if os.IsNotExist(oErr) {
			return nil, nil
		}
		return nil, errors.New(fmt.Sprintf("error is %s, fileId is %d, absoluteFilename is %s",
			oErr.Error(), fileId, absoluteFilename))
	}
	return file, oErr
}

func (fdSet *fdManager) createNewFile(fileId uint64) (*os.File, error) {
	absoluteFilename := fdSet.fileIdToAbsoluteFilename(fileId)

	file, cErr := os.Create(absoluteFilename)

	if cErr != nil {
		return nil, errors.New("Create file failed, error is " + cErr.Error())
	}

	return file, nil
}

func (fdSet *fdManager) isCorrectFile(filename string) bool {
	return strings.HasPrefix(filename, fdSet.filenamePrefix)
}

func (fdSet *fdManager) fileIdToAbsoluteFilename(fileId uint64) string {
	return path.Join(fdSet.dirName, fdSet.filenamePrefix+strconv.FormatUint(fileId, 10))
}

func (fdSet *fdManager) filenameToFileId(filename string) (uint64, error) {
	fileIdStr := filename[fdSet.filenamePrefixSize:]
	return strconv.ParseUint(fileIdStr, 10, 64)

}<|MERGE_RESOLUTION|>--- conflicted
+++ resolved
@@ -65,21 +65,13 @@
 	}
 	fdSet.maxFileId = location.FileId
 
-<<<<<<< HEAD
+	if fdSet.maxFileId <= 0 {
+		fdSet.maxFileId = 1
+	}
+
 	if err = fdSet.resetWriteFd(); err != nil {
 		return nil, errors.New(fmt.Sprintf("fdSet.resetWriteFd failed. Error %s", err))
 	}
-
-	fmt.Println(fdSet.LatestLocation())
-=======
-	if fdSet.maxFileId <= 0 {
-		fdSet.maxFileId = 1
-	}
-
-	if err = fdSet.resetWriteFd(); err != nil {
-		return nil, errors.New(fmt.Sprintf("fdSet.resetWriteFd failed. Error %s", err))
-	}
->>>>>>> 94e322f3
 
 	return fdSet, nil
 }
@@ -204,37 +196,6 @@
 
 // tools
 func (fdSet *fdManager) resetWriteFd() error {
-<<<<<<< HEAD
-	if fdSet.writeFd == nil {
-		fd, err := fdSet.getFileFd(fdSet.maxFileId)
-		if err != nil {
-			return err
-		}
-		if fd == nil {
-			if _, err = fdSet.CreateNextFd(); err != nil {
-				return errors.New(fmt.Sprintf("fdSet.NextFd failed. Error %s", err))
-			}
-		} else {
-			newItem := &fileCacheItem{
-				Buffer:   make([]byte, fdSet.fileSize),
-				FileId:   fdSet.maxFileId,
-				IsDelete: false,
-			}
-			fileSize, err := fileutils.FileSize(fd)
-			if err != nil {
-				return err
-			}
-			newItem.BufferLen = fileSize
-
-			if _, err := fd.Seek(0, 2); err != nil {
-				return err
-			}
-
-			fdSet.writeFd = NewWriteFd(fd, newItem)
-		}
-	}
-
-=======
 	if fdSet.writeFd != nil {
 		return nil
 	}
@@ -290,7 +251,6 @@
 
 	fdSet.writeFd = NewWriteFd(fd, newItem)
 
->>>>>>> 94e322f3
 	return nil
 }
 
