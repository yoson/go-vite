package chain_index

import (
	"fmt"
	"github.com/pkg/errors"
	"github.com/syndtr/goleveldb/leveldb"
	"github.com/vitelabs/go-vite/chain/db"
	"github.com/vitelabs/go-vite/chain/file_manager"
	"github.com/vitelabs/go-vite/chain/utils"
	"path"
)

type IndexDB struct {
	chain Chain

	store *chain_db.Store

	latestAccountId uint64
	latestOnRoadId  uint64
}

func NewIndexDB(chain Chain, chainDir string) (*IndexDB, error) {
	var err error

	store, err := chain_db.NewStore(path.Join(chainDir, "index"), 0)
	if err != nil {
		return nil, err
	}

	iDB := &IndexDB{
		chain: chain,
		store: store,
	}

	iDB.latestAccountId, err = iDB.queryLatestAccountId()
	if err != nil {
		return nil, err
	}

	iDB.latestOnRoadId, err = iDB.queryLatestOnRoadId()
	if err != nil {
		return nil, err
	}

	return iDB, nil
}

<<<<<<< HEAD
func (iDB *IndexDB) CleanAllData() error {
	// clean latestAccountId
	iDB.latestAccountId = 0

	// clean store
	if err := iDB.store.Clean(); err != nil {
		return errors.New(fmt.Sprintf("iDB.store.Clean failed, error is %s", err.Error()))
	}
	return nil
=======
func (iDB *IndexDB) NewIterator(slice *util.Range) interfaces.StorageIterator {
	return dbutils.NewMergedIterator([]interfaces.StorageIterator{
		iDB.memDb.NewIterator(slice),
		iDB.store.NewIterator(slice),
	}, iDB.memDb.IsDelete)
>>>>>>> 8c476716
}

func (iDB *IndexDB) QueryLatestLocation() (*chain_file_manager.Location, error) {
	value, err := iDB.store.Get(chain_utils.CreateIndexDbLatestLocationKey())
	if err != nil {
		if err == leveldb.ErrNotFound {
			return nil, nil
		}
		return nil, err
	}
	if len(value) <= 0 {
		return nil, nil
	}
	return chain_utils.DeserializeLocation(value), nil
}

<<<<<<< HEAD
func (iDB *IndexDB) Destroy() error {
=======
func (iDB *IndexDB) Close() error {
	iDB.memDb = nil
>>>>>>> 8c476716
	if err := iDB.store.Close(); err != nil {
		return errors.New(fmt.Sprintf("iDB.store.Close failed, error is %s", err.Error()))
	}
	iDB.store = nil

	return nil
}<|MERGE_RESOLUTION|>--- conflicted
+++ resolved
@@ -45,7 +45,6 @@
 	return iDB, nil
 }
 
-<<<<<<< HEAD
 func (iDB *IndexDB) CleanAllData() error {
 	// clean latestAccountId
 	iDB.latestAccountId = 0
@@ -55,13 +54,6 @@
 		return errors.New(fmt.Sprintf("iDB.store.Clean failed, error is %s", err.Error()))
 	}
 	return nil
-=======
-func (iDB *IndexDB) NewIterator(slice *util.Range) interfaces.StorageIterator {
-	return dbutils.NewMergedIterator([]interfaces.StorageIterator{
-		iDB.memDb.NewIterator(slice),
-		iDB.store.NewIterator(slice),
-	}, iDB.memDb.IsDelete)
->>>>>>> 8c476716
 }
 
 func (iDB *IndexDB) QueryLatestLocation() (*chain_file_manager.Location, error) {
@@ -78,12 +70,7 @@
 	return chain_utils.DeserializeLocation(value), nil
 }
 
-<<<<<<< HEAD
-func (iDB *IndexDB) Destroy() error {
-=======
 func (iDB *IndexDB) Close() error {
-	iDB.memDb = nil
->>>>>>> 8c476716
 	if err := iDB.store.Close(); err != nil {
 		return errors.New(fmt.Sprintf("iDB.store.Close failed, error is %s", err.Error()))
 	}
