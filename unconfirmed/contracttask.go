package unconfirmed

import (
	"github.com/vitelabs/go-vite/common/types"
	"github.com/vitelabs/go-vite/generator"
	"github.com/vitelabs/go-vite/ledger"
	"github.com/vitelabs/go-vite/log15"
	"github.com/vitelabs/go-vite/producer"
	"github.com/vitelabs/go-vite/unconfirmed/model"
	"github.com/vitelabs/go-vite/verifier"
	"github.com/vitelabs/go-vite/wallet"
	"sync"
	"time"
)

type ContractTask struct {
	taskId int

	blocksPool *model.UnconfirmedBlocksPool
	pool       PoolReader
	verifier   *verifier.AccountVerifier
	genBuilder *generator.GenBuilder

	status      int
	statusMutex sync.Mutex

	stopListener chan struct{}
	breaker      chan struct{}

	isSleeping bool
	wakeup     chan struct{}

	accEvent producer.AccountStartEvent
	worker   *ContractWorker

	getNewBlocksFunc func(index int) *model.FromItem

	log log15.Logger
}

func NewContractTask(worker *ContractWorker, index int, getNewBlocksFunc func(index int) *model.FromItem) *ContractTask {
	return &ContractTask{
		taskId:           index,
		blocksPool:       worker.uBlocksPool,
<<<<<<< HEAD
		verifier:         worker.verifier,
=======
		pool:             worker.manager.pool,
		verifier:         worker.manager.verifier,
>>>>>>> 537c193b
		genBuilder:       worker.manager.genBuilder,
		status:           Create,
		stopListener:     make(chan struct{}),
		breaker:          make(chan struct{}),
		wakeup:           make(chan struct{}),
		accEvent:         worker.accEvent,
		worker:           worker,
		getNewBlocksFunc: getNewBlocksFunc,

		log: worker.log.New("taskid", index),
	}
}

func (task *ContractTask) Start() {
	task.log.Info("Start()", "current status", task.status)
	task.statusMutex.Lock()
	defer task.statusMutex.Unlock()
	if task.status != Start {
		task.isSleeping = false

		go task.work()

		task.status = Start
	}
	task.log.Info("end start")
}

func (task *ContractTask) Stop() {
	task.log.Info("Stop()", "current status", task.status)
	task.statusMutex.Lock()
	defer task.statusMutex.Unlock()
	if task.status != Stop {

		task.breaker <- struct{}{}
		close(task.breaker)

		<-task.stopListener
		close(task.stopListener)

		close(task.wakeup)

		task.status = Stop
	}
	task.log.Info("stopped")
}

func (task *ContractTask) WakeUp() {
	if task.isSleeping {
		task.wakeup <- struct{}{}
	}
}

func (task *ContractTask) work() {
	task.log.Info("work()")
	for {
		task.isSleeping = false
		if task.status == Stop {
			goto END
		}

		fItem := task.getNewBlocksFunc(task.taskId)
		if fItem == nil {
			goto WAIT
		}

		if task.ProcessOneQueue(fItem) {
			task.worker.addIntoBlackList(fItem.Key, fItem.Value.Front().ToAddress)
		}

		continue

	WAIT:
		task.isSleeping = true
		select {
		case <-task.wakeup:
			task.log.Info("start awake")
		case <-task.breaker:
			task.log.Info("worker broken")
			break
		}
	}
END:
	task.log.Info("work end called ")
	task.stopListener <- struct{}{}
	task.log.Info("work end")
}

func (task *ContractTask) Close() error {
	task.Stop()
	return nil
}

func (task *ContractTask) Status() int {
	task.statusMutex.Lock()
	defer task.statusMutex.Unlock()
	return task.status
}

func (task *ContractTask) ProcessOneQueue(fItem *model.FromItem) (intoBlackList bool) {
	// get db.go block from wakeup
	task.log.Info("Process the fromQueue,", "fromAddress", fItem.Key, "index", fItem.Index, "priority", fItem.Priority)

	bQueue := fItem.Value

	for i := 0; i < bQueue.Size(); i++ {
		var priorBlock *ledger.AccountBlock
		sBlock := bQueue.Dequeue()
		task.log.Info("Process to make the receiveBlock, its'sendBlock detail:", task.log.New("hash", sBlock.Hash))

		if task.pool.ExistInPool(sBlock.ToAddress, sBlock.Hash) {
			// Don't deal with it for the time being
			return true
		}

		if task.verifier.VerifyReceiveReachLimit(sBlock) {
			task.log.Info("Delete the UnconfirmedMeta: the recvBlock reach the max-limit count of existence.")
			task.blocksPool.WriteUnconfirmed(false, nil, sBlock)
			continue
		}

		genBuilder, err := task.genBuilder.PrepareVm(&task.accEvent.SnapshotHash, &block.PrevHash, &block.AccountAddress)
		if err != nil {
			task.log.Error("NewGenerator Error", err)
			return true
		}

		gen := genBuilder.Build()
		recvBlock := gen.PackUnconfirmedReceiveBlock(sBlock, &task.accEvent.SnapshotHash, &task.accEvent.Timestamp)
		genResult := gen.GenerateWithBlock(generator.SourceTypeUnconfirmed, recvBlock,
			func(addr types.Address, data []byte) (signedData, pubkey []byte, err error) {
				return gen.Sign(addr, "", data)
			})
		if err != nil {
			task.log.Error("GenerateTx error ignore, ", "error", err)
		}

		if genResult.BlockGenList == nil {
			if genResult.IsRetry == true {
				return true
			} else {
				task.blocksPool.WriteUnconfirmed(false, nil, sBlock)
			}
		} else {
			if genResult.IsRetry == true {
				return true
			}

			nowTime := time.Now().Unix()
			if nowTime >= task.accEvent.Etime.Unix() {
				task.breaker <- struct{}{}
				return true
			}

			if err := task.cworker.manager.insertContractBlocksToPool(genResult.BlockGenList); err != nil {
				return true
			}

			priorBlock = genResult.BlockGenList[len(genResult.BlockGenList)-1].AccountBlock
		}
	WaitForVmDB:
		if task.verifier.VerifyUnconfirmedPriorBlockReceived(&priorBlock.Hash) == false {
			goto WaitForVmDB
		}
	}

	return false
}<|MERGE_RESOLUTION|>--- conflicted
+++ resolved
@@ -8,7 +8,6 @@
 	"github.com/vitelabs/go-vite/producer"
 	"github.com/vitelabs/go-vite/unconfirmed/model"
 	"github.com/vitelabs/go-vite/verifier"
-	"github.com/vitelabs/go-vite/wallet"
 	"sync"
 	"time"
 )
@@ -42,19 +41,15 @@
 	return &ContractTask{
 		taskId:           index,
 		blocksPool:       worker.uBlocksPool,
-<<<<<<< HEAD
+		pool:             worker.manager.pool,
 		verifier:         worker.verifier,
-=======
-		pool:             worker.manager.pool,
-		verifier:         worker.manager.verifier,
->>>>>>> 537c193b
 		genBuilder:       worker.manager.genBuilder,
 		status:           Create,
 		stopListener:     make(chan struct{}),
 		breaker:          make(chan struct{}),
 		wakeup:           make(chan struct{}),
 		accEvent:         worker.accEvent,
-		worker:           worker,
+		worker:          worker,
 		getNewBlocksFunc: getNewBlocksFunc,
 
 		log: worker.log.New("taskid", index),
@@ -201,7 +196,7 @@
 				return true
 			}
 
-			if err := task.cworker.manager.insertContractBlocksToPool(genResult.BlockGenList); err != nil {
+			if err := task.worker.manager.insertContractBlocksToPool(genResult.BlockGenList); err != nil {
 				return true
 			}
 
