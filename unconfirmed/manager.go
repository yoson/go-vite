--- conflicted
+++ resolved
@@ -50,15 +50,10 @@
 }
 
 func (manager *Manager) InitAndStartWork() {
-<<<<<<< HEAD
+
 	manager.Vite.Chain().RegisterFirstSyncDown(manager.firstSyncDoneListener)
-	manager.unlockLid = manager.Vite.WalletManager().KeystoreManager.AddUnlockChangeChannel(func(event keystore.UnlockEvent) {
-
-	})
-=======
-	manager.Vite.Ledger().RegisterFirstSyncDown(manager.firstSyncDoneListener)
 	manager.unlockLid = manager.Vite.WalletManager().KeystoreManager.AddLockEventListener(manager.addressLockStateChangeFunc)
->>>>>>> f92bcc93
+
 	// todo 注册Miner 监听器 manager.rightLid = manager.Vite.
 
 	//todo add newContractListener????
@@ -99,11 +94,7 @@
 
 	w, found := manager.commonTxWorkers[addr]
 	if !found {
-<<<<<<< HEAD
-		w = worker.NewAutoReceiveWorker(&addr)
-=======
-		w = worker.NewAutoReceiveWorker(manager.Vite, &addr, filter)
->>>>>>> f92bcc93
+		w = worker.NewAutoReceiveWorker(&addr, filter)
 		manager.log.Info("Manager get event new Worker")
 		manager.commonTxWorkers[addr] = w
 	}
@@ -202,19 +193,7 @@
 	}
 }
 
-<<<<<<< HEAD
-func (manager *Manager) initUnlockedAddress() {
-	status, _ := manager.Vite.WalletManager().KeystoreManager.Status()
-	for k, v := range status {
-		if v == keystore.UnLocked {
-			commonTxWorker := worker.NewAutoReceiveWorker(&k)
-			manager.log.Info("Manager find a new unlock address ", "Worker", k.String())
-			manager.commonTxWorkers[k] = commonTxWorker
-			commonTxWorker.Start()
-		}
-	}
-}
-=======
+
 //func (manager *Manager) initUnlockedAddress() {
 //	status, _ := manager.Vite.WalletManager().KeystoreManager.Status()
 //	for k, v := range status {
@@ -226,4 +205,3 @@
 //		}
 //	}
 //}
->>>>>>> f92bcc93
