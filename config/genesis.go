--- conflicted
+++ resolved
@@ -2,11 +2,8 @@
 
 import (
 	"math/big"
-<<<<<<< HEAD
-=======
 
 	"github.com/vitelabs/go-vite/common/types"
->>>>>>> 94e322f3
 )
 
 type ForkPoint struct {
