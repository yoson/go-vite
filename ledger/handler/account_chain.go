package handler

import (
	protoTypes "github.com/vitelabs/go-vite/protocols/types"
	"github.com/vitelabs/go-vite/ledger/access"
	"github.com/vitelabs/go-vite/common/types"
	"github.com/vitelabs/go-vite/ledger"
	"log"
	"github.com/vitelabs/go-vite/crypto"
	"errors"
	"time"
	"math/big"
	"bytes"
)

type AccountChain struct {
	vite Vite
	// Handle block
	acAccess *access.AccountChainAccess
	aAccess *access.AccountAccess
	scAccess *access.SnapshotChainAccess
	uAccess *access.UnconfirmedAccess
<<<<<<< HEAD
	tAccess *access.TokenAccess
=======
>>>>>>> 1ed73598
}

func NewAccountChain (vite Vite) (*AccountChain) {
	return &AccountChain{
		vite: vite,
		acAccess: access.GetAccountChainAccess(),
		aAccess: access.GetAccountAccess(),
<<<<<<< HEAD
=======
		scAccess: access.GetSnapshotChainAccess(),
>>>>>>> 1ed73598
		uAccess: access.GetUnconfirmedAccess(),
	}
}

// HandleBlockHash
func (ac *AccountChain) HandleGetBlocks (msg *protoTypes.GetAccountBlocksMsg, peer *protoTypes.Peer) error {
	go func() {
		log.Printf("HandleGetBlocks: Origin: %s, Count: %d, Forward: %v.\n",  msg.Origin, msg.Count, msg.Forward)
		blocks, err := ac.acAccess.GetBlocksFromOrigin(&msg.Origin, msg.Count, msg.Forward)
		if err != nil {
			log.Println(err)
			return
		}

		// send out
		ac.vite.Pm().SendMsg(peer, &protoTypes.Msg{
			Code: protoTypes.AccountBlocksMsgCode,
			Payload: blocks,
		})
	}()
	return nil
}

// HandleBlockHash
func (ac *AccountChain) HandleSendBlocks (msg *protoTypes.AccountBlocksMsg, peer *protoTypes.Peer) error {
	go func() {
		globalRWMutex.RLock()
		defer globalRWMutex.RUnlock()

		log.Println("AccountChain HandleSendBlocks: receive blocks from network")
		for _, block := range *msg {
			log.Println("AccountChain HandleSendBlocks: start process block " + block.Hash.String())
			if block.PublicKey == nil || block.Hash == nil || block.Signature == nil {
				// Discard the block.
				log.Println("AccountChain HandleSendBlocks: discard block " + block.Hash.String() + ", because block.PublicKey or block.Hash or block.Signature is nil.")
				continue
			}
			// Verify hash
			computedHash, err := block.ComputeHash()
			if err != nil {
				// Discard the block.
				log.Println(err)
				continue
			}

			if !bytes.Equal(computedHash.Bytes(), block.Hash.Bytes()){
				// Discard the block.
				log.Println("AccountChain HandleSendBlocks: discard block " + block.Hash.String() + ", because the computed hash is " + computedHash.String() + " and the block hash is " + block.Hash.String())
				continue
			}
			// Verify signature
			isVerified, verifyErr := crypto.VerifySig(block.PublicKey, block.Hash.Bytes(), block.Signature)

			if verifyErr != nil || !isVerified{
				// Discard the block.
				log.Println("AccountChain HandleSendBlocks: discard block " + block.Hash.String() + ", because verify signature failed.")
				continue
			}

			// Write block
			writeErr := ac.acAccess.WriteBlock(block, nil)

			if writeErr != nil {
<<<<<<< HEAD
				switch writeErr.(type) {
				case access.AcWriteError:
					err := writeErr.(access.AcWriteError)
					if writeErr.(access.AcWriteError).Code == access.WacPrevHashUncorrectErr {
						errData := err.Data.(ledger.AccountBlock)

						if block.Meta.Height.Cmp(errData.Meta.Height) <= 0 {
=======

				switch writeErr.(type) {
				case *access.AcWriteError:
					err := writeErr.(*access.AcWriteError)
					if err.Code == access.WacPrevHashUncorrectErr {
						log.Println("AccountChain HandleSendBlocks: start download account chain.")
						errData := err.Data.(*ledger.AccountBlock)

						currentHeight := big.NewInt(0)
						if errData != nil {
							currentHeight = errData.Meta.Height
						}

						if block.Meta.Height.Cmp(currentHeight) <= 0 {
>>>>>>> 1ed73598
							return
						}
						// Download fragment
						count := &big.Int{}
<<<<<<< HEAD
						count.Sub(block.Meta.Height, errData.Meta.Height)
						ac.vite.Pm().SendMsg(peer, &protocols.Msg {
							Code: protocols.GetAccountBlocksMsgCode,
							Payload: &protocols.GetAccountBlocksMsg{
=======
						count.Sub(block.Meta.Height, currentHeight)
						ac.vite.Pm().SendMsg(peer, &protoTypes.Msg {
							Code: protoTypes.GetAccountBlocksMsgCode,
							Payload: &protoTypes.GetAccountBlocksMsg{
>>>>>>> 1ed73598
								Origin: *errData.Hash,
								Forward: true,
								Count: count.Uint64(),
							},
						})
						return
					}
				}

				log.Println(writeErr)
				continue
			} else {
				log.Println("AccountChain HandleSendBlocks: write block " + block.Hash.String() + " success.")
			}
		}
	}()
	return nil
}


// AccAddr = account address
func (ac *AccountChain) GetAccountByAccAddr (addr *types.Address) (*ledger.AccountMeta, error) {
	return ac.aAccess.GetAccountMeta(addr)
}

// AccAddr = account address
func (ac *AccountChain) GetBlocksByAccAddr (addr *types.Address, index, num, count int) (ledger.AccountBlockList, error) {
	return ac.acAccess.GetBlockListByAccountAddress(index, num, count, addr)
}

func (ac *AccountChain) CreateTx (block *ledger.AccountBlock) (error) {
	return ac.CreateTxWithPassphrase(block, "")
}

func (ac *AccountChain) CreateTxWithPassphrase (block *ledger.AccountBlock, passphrase string) error {
	globalRWMutex.RLock()
	defer globalRWMutex.RUnlock()

	accountMeta, err := ac.aAccess.GetAccountMeta(block.AccountAddress)

	if err != nil {
		return err
	}

	if accountMeta == nil {
		return errors.New("CreateTx failed, because account " + block.AccountAddress.String() + " is not existed.")
	}


<<<<<<< HEAD
	// Set addr
	block.AccountAddress = block.AccountAddress

=======
>>>>>>> 1ed73598
	// Set prevHash
	latestBlock, err := ac.acAccess.GetLatestBlockByAccountAddress(block.AccountAddress)
	if err != nil {
		return err
	}

	if latestBlock != nil {
		block.PrevHash = latestBlock.Hash
	}

	// Set Snapshot Timestamp
	currentSnapshotBlock, err := ac.scAccess.GetLatestBlock()
	if err != nil {
		return err
	}

	block.SnapshotTimestamp = currentSnapshotBlock.Hash

	// Set Timestamp
	block.Timestamp = uint64(time.Now().Unix())

	// Set Pow params: Nounce、Difficulty
	block.Nounce = []byte{0, 0, 0, 0, 0}
	block.Difficulty = []byte{0, 0, 0, 0, 0}
	block.FAmount = big.NewInt(0)

<<<<<<< HEAD
=======
	// Set PublicKey
	block.PublicKey = accountMeta.PublicKey

>>>>>>> 1ed73598
	writeErr := ac.acAccess.WriteBlock(block, func(accountBlock *ledger.AccountBlock) (*ledger.AccountBlock, error) {
		var signErr error
		if passphrase == "" {
			accountBlock.Signature, accountBlock.PublicKey, signErr =
				ac.vite.WalletManager().KeystoreManager.SignData(*block.AccountAddress, block.Hash.Bytes())

		} else {
			accountBlock.Signature, accountBlock.PublicKey, signErr =
				ac.vite.WalletManager().KeystoreManager.SignDataWithPassphrase(*block.AccountAddress, passphrase, block.Hash.Bytes())
<<<<<<< HEAD
=======

>>>>>>> 1ed73598
		}

		return accountBlock, signErr
	})
<<<<<<< HEAD
=======

>>>>>>> 1ed73598
	if err != nil {
		return writeErr
	}

	// Broadcast
<<<<<<< HEAD
	ac.vite.Pm().SendMsg(nil, &protocols.Msg {
		Code: protocols.AccountBlocksMsgCode,
		Payload: &protocols.AccountBlocksMsg{block},
	})
	return nil
=======
	sendErr := ac.vite.Pm().SendMsg(nil, &protoTypes.Msg {
		Code: protoTypes.AccountBlocksMsgCode,
		Payload: &protoTypes.AccountBlocksMsg{block},
	})


	if sendErr != nil {
		log.Printf("CreateTx broadcast failed, error is " + sendErr.Error())
		return sendErr
	}
	return nil
}


func (ac *AccountChain) GetUnconfirmedAccountMeta (addr *types.Address) (*ledger.UnconfirmedMeta, error) {
	return ac.uAccess.GetUnconfirmedAccountMeta(addr)
}

func (ac *AccountChain) GetUnconfirmedBlocks (index int, num int, count int, addr *types.Address) ([]*ledger.AccountBlock, error) {
	return ac.uAccess.GetUnconfirmedBlocks(index, num, count, addr)
>>>>>>> 1ed73598
}<|MERGE_RESOLUTION|>--- conflicted
+++ resolved
@@ -20,10 +20,7 @@
 	aAccess *access.AccountAccess
 	scAccess *access.SnapshotChainAccess
 	uAccess *access.UnconfirmedAccess
-<<<<<<< HEAD
 	tAccess *access.TokenAccess
-=======
->>>>>>> 1ed73598
 }
 
 func NewAccountChain (vite Vite) (*AccountChain) {
@@ -31,10 +28,7 @@
 		vite: vite,
 		acAccess: access.GetAccountChainAccess(),
 		aAccess: access.GetAccountAccess(),
-<<<<<<< HEAD
-=======
 		scAccess: access.GetSnapshotChainAccess(),
->>>>>>> 1ed73598
 		uAccess: access.GetUnconfirmedAccess(),
 	}
 }
@@ -98,15 +92,6 @@
 			writeErr := ac.acAccess.WriteBlock(block, nil)
 
 			if writeErr != nil {
-<<<<<<< HEAD
-				switch writeErr.(type) {
-				case access.AcWriteError:
-					err := writeErr.(access.AcWriteError)
-					if writeErr.(access.AcWriteError).Code == access.WacPrevHashUncorrectErr {
-						errData := err.Data.(ledger.AccountBlock)
-
-						if block.Meta.Height.Cmp(errData.Meta.Height) <= 0 {
-=======
 
 				switch writeErr.(type) {
 				case *access.AcWriteError:
@@ -121,22 +106,14 @@
 						}
 
 						if block.Meta.Height.Cmp(currentHeight) <= 0 {
->>>>>>> 1ed73598
 							return
 						}
 						// Download fragment
 						count := &big.Int{}
-<<<<<<< HEAD
-						count.Sub(block.Meta.Height, errData.Meta.Height)
-						ac.vite.Pm().SendMsg(peer, &protocols.Msg {
-							Code: protocols.GetAccountBlocksMsgCode,
-							Payload: &protocols.GetAccountBlocksMsg{
-=======
 						count.Sub(block.Meta.Height, currentHeight)
 						ac.vite.Pm().SendMsg(peer, &protoTypes.Msg {
 							Code: protoTypes.GetAccountBlocksMsgCode,
 							Payload: &protoTypes.GetAccountBlocksMsg{
->>>>>>> 1ed73598
 								Origin: *errData.Hash,
 								Forward: true,
 								Count: count.Uint64(),
@@ -186,12 +163,6 @@
 	}
 
 
-<<<<<<< HEAD
-	// Set addr
-	block.AccountAddress = block.AccountAddress
-
-=======
->>>>>>> 1ed73598
 	// Set prevHash
 	latestBlock, err := ac.acAccess.GetLatestBlockByAccountAddress(block.AccountAddress)
 	if err != nil {
@@ -218,12 +189,9 @@
 	block.Difficulty = []byte{0, 0, 0, 0, 0}
 	block.FAmount = big.NewInt(0)
 
-<<<<<<< HEAD
-=======
 	// Set PublicKey
 	block.PublicKey = accountMeta.PublicKey
 
->>>>>>> 1ed73598
 	writeErr := ac.acAccess.WriteBlock(block, func(accountBlock *ledger.AccountBlock) (*ledger.AccountBlock, error) {
 		var signErr error
 		if passphrase == "" {
@@ -233,30 +201,17 @@
 		} else {
 			accountBlock.Signature, accountBlock.PublicKey, signErr =
 				ac.vite.WalletManager().KeystoreManager.SignDataWithPassphrase(*block.AccountAddress, passphrase, block.Hash.Bytes())
-<<<<<<< HEAD
-=======
-
->>>>>>> 1ed73598
+
 		}
 
 		return accountBlock, signErr
 	})
-<<<<<<< HEAD
-=======
-
->>>>>>> 1ed73598
+
 	if err != nil {
 		return writeErr
 	}
 
 	// Broadcast
-<<<<<<< HEAD
-	ac.vite.Pm().SendMsg(nil, &protocols.Msg {
-		Code: protocols.AccountBlocksMsgCode,
-		Payload: &protocols.AccountBlocksMsg{block},
-	})
-	return nil
-=======
 	sendErr := ac.vite.Pm().SendMsg(nil, &protoTypes.Msg {
 		Code: protoTypes.AccountBlocksMsgCode,
 		Payload: &protoTypes.AccountBlocksMsg{block},
@@ -268,14 +223,4 @@
 		return sendErr
 	}
 	return nil
-}
-
-
-func (ac *AccountChain) GetUnconfirmedAccountMeta (addr *types.Address) (*ledger.UnconfirmedMeta, error) {
-	return ac.uAccess.GetUnconfirmedAccountMeta(addr)
-}
-
-func (ac *AccountChain) GetUnconfirmedBlocks (index int, num int, count int, addr *types.Address) ([]*ledger.AccountBlock, error) {
-	return ac.uAccess.GetUnconfirmedBlocks(index, num, count, addr)
->>>>>>> 1ed73598
 }