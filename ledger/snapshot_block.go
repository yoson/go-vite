package ledger

import (
	"encoding/binary"
	"encoding/hex"
<<<<<<< HEAD
=======
	"github.com/golang/protobuf/proto"
>>>>>>> af0978a9
	"github.com/vitelabs/go-vite/common/types"
	"github.com/vitelabs/go-vite/crypto"
	"github.com/vitelabs/go-vite/crypto/ed25519"
	"github.com/vitelabs/go-vite/log15"
	"github.com/vitelabs/go-vite/trie"
	"github.com/vitelabs/go-vite/vitepb"
	"time"
)

var snapshotBlockLog = log15.New("module", "ledger/snapshot_block")

type SnapshotContent map[types.Address]*HashHeight

func (sc SnapshotContent) DeProto(pb *vitepb.SnapshotContent) {
	for addrString, snapshotItem := range pb.Content {
		addr, _ := types.HexToAddress(addrString)
		accountBlockHash, _ := types.BytesToHash(snapshotItem.AccountBlockHash)

		sc[addr] = &HashHeight{
			Height: snapshotItem.AccountBlockHeight,
			Hash:   accountBlockHash,
		}
	}
}

func (sc SnapshotContent) Proto() *vitepb.SnapshotContent {
	pb := &vitepb.SnapshotContent{
		Content: make(map[string]*vitepb.SnapshotItem),
	}

	for addr, snapshotItem := range sc {
		pb.Content[addr.String()] = &vitepb.SnapshotItem{
			AccountBlockHash:   snapshotItem.Hash.Bytes(),
			AccountBlockHeight: snapshotItem.Height,
		}
	}
	return pb
}

func (sc *SnapshotContent) Serialize() ([]byte, error) {
	pb := sc.Proto()
	buf, err := proto.Marshal(pb)
	if err != nil {
		snapshotBlockLog.Error("proto.Marshal failed, error is "+err.Error(), "method", "SnapshotContent.Serialize")
	}
	return buf, nil
}
func (sc *SnapshotContent) Deserialize(buf []byte) error {
	pb := &vitepb.SnapshotContent{}
	unmarshalErr := proto.Unmarshal(buf, pb)
	if unmarshalErr != nil {
		snapshotBlockLog.Error("proto.Unmarshal failed, error is "+unmarshalErr.Error(), "method", "SnapshotContent.Deserialize")
	}

	sc.DeProto(pb)
	return nil
}

type SnapshotBlock struct {
	Hash types.Hash

	PrevHash types.Hash
	Height   uint64
	producer *types.Address

	PublicKey ed25519.PublicKey
	Signature []byte

	Timestamp *time.Time
	StateHash types.Hash

<<<<<<< HEAD
	SnapshotHash    *types.Hash
=======
	StateTrie       *trie.Trie
>>>>>>> af0978a9
	SnapshotContent SnapshotContent
}

func (sb *SnapshotBlock) ComputeHash() types.Hash {
	var source []byte
	// PrevHash
	source = append(source, sb.PrevHash.Bytes()...)

	// Height
	heightBytes := make([]byte, 8)
	binary.BigEndian.PutUint64(heightBytes, sb.Height)
	source = append(source, heightBytes...)

	// PublicKey
	source = append(source, sb.PublicKey...)

	// Timestamp
	unixTimeBytes := make([]byte, 8)
	binary.BigEndian.PutUint64(unixTimeBytes, uint64(sb.Timestamp.Unix()))
	source = append(source, unixTimeBytes...)

	// SnapshotHash
<<<<<<< HEAD
	if sb.SnapshotHash != nil {
		source = append(source, sb.SnapshotHash.Bytes()...)
	}
=======
	source = append(source, sb.StateHash.Bytes()...)
>>>>>>> af0978a9

	hash, _ := types.BytesToHash(crypto.Hash256(source))
	return hash
}

func (sb *SnapshotBlock) Producer() types.Address {
	if sb.producer == nil {
		producer := types.PubkeyToAddress(sb.PublicKey)
		sb.producer = &producer
	}
	return *sb.producer
}

func (sb *SnapshotBlock) VerifySignature() bool {
	isVerified, verifyErr := crypto.VerifySig(sb.PublicKey, sb.Hash.Bytes(), sb.Signature)
	if verifyErr != nil {
		accountBlockLog.Error("crypto.VerifySig failed, error is "+verifyErr.Error(), "method", "VerifySignature")
	}
	return isVerified
}

func (sb *SnapshotBlock) proto() *vitepb.SnapshotBlock {
	pb := &vitepb.SnapshotBlock{}
	pb.Hash = sb.Hash.Bytes()
	pb.PrevHash = sb.PrevHash.Bytes()
	pb.Height = sb.Height
	pb.PublicKey = sb.PublicKey
	pb.Signature = sb.Signature
	pb.Timestamp = sb.Timestamp.UnixNano()
	pb.StateHash = sb.StateHash.Bytes()
	return pb
}

func (sb *SnapshotBlock) Proto() *vitepb.SnapshotBlock {
	pb := sb.proto()
	if sb.SnapshotContent != nil {
		pb.SnapshotContent = sb.SnapshotContent.Proto()
	}

	return pb
}

func (sb *SnapshotBlock) DeProto(pb *vitepb.SnapshotBlock) {
	sb.Hash, _ = types.BytesToHash(pb.Hash)
	sb.PrevHash, _ = types.BytesToHash(pb.PrevHash)
	sb.Height = pb.Height
	sb.PublicKey = pb.PublicKey
	sb.Signature = pb.Signature

	timestamp := time.Unix(0, pb.Timestamp)
	sb.Timestamp = &timestamp

	sb.StateHash, _ = types.BytesToHash(pb.StateHash)

	if pb.SnapshotContent != nil {
		sb.SnapshotContent = SnapshotContent{}
		sb.SnapshotContent.DeProto(pb.SnapshotContent)
	}
}

func (sb *SnapshotBlock) DbSerialize() ([]byte, error) {
	pb := sb.proto()
	buf, err := proto.Marshal(pb)
	if err != nil {
		snapshotBlockLog.Error("proto.Marshal failed, error is "+err.Error(), "method", "SnapshotBlock.DbSerialize")
	}
	return buf, nil
}

<<<<<<< HEAD
func GetGenesesSnapshotBlock() *SnapshotBlock {
	timestamp := time.Unix(1537361101, 0)
	genesesSnapshotBlock := &SnapshotBlock{
=======
func (sb *SnapshotBlock) Serialize() ([]byte, error) {
	pb := sb.Proto()
	buf, err := proto.Marshal(pb)
	if err != nil {
		snapshotBlockLog.Error("proto.Marshal failed, error is "+err.Error(), "method", "SnapshotBlock.Serialize")
	}
	return buf, nil
}

func (sb *SnapshotBlock) Deserialize(buf []byte) error {
	pb := &vitepb.SnapshotBlock{}
	unmarshalErr := proto.Unmarshal(buf, pb)
	if unmarshalErr != nil {
		snapshotBlockLog.Error("proto.Unmarshal failed, error is "+unmarshalErr.Error(), "method", "SnapshotBlock.Deserialize")
	}

	sb.DeProto(pb)
	return nil
}

func GetGenesisSnapshotBlock() *SnapshotBlock {
	timestamp := time.Unix(1537361101, 0)
	genesisSnapshotBlock := &SnapshotBlock{
>>>>>>> af0978a9
		Height:    1,
		Timestamp: &timestamp,
		PublicKey: GenesisPublicKey,
	}
<<<<<<< HEAD
	genesesSnapshotBlock.Hash = genesesSnapshotBlock.ComputeHash()
	genesesSnapshotBlock.Signature, _ = hex.DecodeString("2147fb12ea96ab8561c02c9333ad4e0afc8420f036107582c269bb7e2ebf16443536996bacebef17455703de8a9a6c95998ed3fb3a7a4f44adb0c196572fb20b")

	return genesesSnapshotBlock
=======
	genesisSnapshotBlock.Hash = genesisSnapshotBlock.ComputeHash()
	genesisSnapshotBlock.Signature, _ = hex.DecodeString("2147fb12ea96ab8561c02c9333ad4e0afc8420f036107582c269bb7e2ebf16443536996bacebef17455703de8a9a6c95998ed3fb3a7a4f44adb0c196572fb20b")

	return genesisSnapshotBlock
>>>>>>> af0978a9
}<|MERGE_RESOLUTION|>--- conflicted
+++ resolved
@@ -3,10 +3,7 @@
 import (
 	"encoding/binary"
 	"encoding/hex"
-<<<<<<< HEAD
-=======
 	"github.com/golang/protobuf/proto"
->>>>>>> af0978a9
 	"github.com/vitelabs/go-vite/common/types"
 	"github.com/vitelabs/go-vite/crypto"
 	"github.com/vitelabs/go-vite/crypto/ed25519"
@@ -78,11 +75,7 @@
 	Timestamp *time.Time
 	StateHash types.Hash
 
-<<<<<<< HEAD
-	SnapshotHash    *types.Hash
-=======
 	StateTrie       *trie.Trie
->>>>>>> af0978a9
 	SnapshotContent SnapshotContent
 }
 
@@ -105,13 +98,7 @@
 	source = append(source, unixTimeBytes...)
 
 	// SnapshotHash
-<<<<<<< HEAD
-	if sb.SnapshotHash != nil {
-		source = append(source, sb.SnapshotHash.Bytes()...)
-	}
-=======
 	source = append(source, sb.StateHash.Bytes()...)
->>>>>>> af0978a9
 
 	hash, _ := types.BytesToHash(crypto.Hash256(source))
 	return hash
@@ -181,11 +168,6 @@
 	return buf, nil
 }
 
-<<<<<<< HEAD
-func GetGenesesSnapshotBlock() *SnapshotBlock {
-	timestamp := time.Unix(1537361101, 0)
-	genesesSnapshotBlock := &SnapshotBlock{
-=======
 func (sb *SnapshotBlock) Serialize() ([]byte, error) {
 	pb := sb.Proto()
 	buf, err := proto.Marshal(pb)
@@ -209,20 +191,12 @@
 func GetGenesisSnapshotBlock() *SnapshotBlock {
 	timestamp := time.Unix(1537361101, 0)
 	genesisSnapshotBlock := &SnapshotBlock{
->>>>>>> af0978a9
 		Height:    1,
 		Timestamp: &timestamp,
 		PublicKey: GenesisPublicKey,
 	}
-<<<<<<< HEAD
-	genesesSnapshotBlock.Hash = genesesSnapshotBlock.ComputeHash()
-	genesesSnapshotBlock.Signature, _ = hex.DecodeString("2147fb12ea96ab8561c02c9333ad4e0afc8420f036107582c269bb7e2ebf16443536996bacebef17455703de8a9a6c95998ed3fb3a7a4f44adb0c196572fb20b")
-
-	return genesesSnapshotBlock
-=======
 	genesisSnapshotBlock.Hash = genesisSnapshotBlock.ComputeHash()
 	genesisSnapshotBlock.Signature, _ = hex.DecodeString("2147fb12ea96ab8561c02c9333ad4e0afc8420f036107582c269bb7e2ebf16443536996bacebef17455703de8a9a6c95998ed3fb3a7a4f44adb0c196572fb20b")
 
 	return genesisSnapshotBlock
->>>>>>> af0978a9
 }