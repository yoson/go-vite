--- conflicted
+++ resolved
@@ -226,19 +226,12 @@
 
 func gasSStore(vm *VM, c *contract, stack *stack, mem *memory, memorySize uint64) (uint64, error) {
 	var (
-<<<<<<< HEAD
 		newValue     = stack.back(1)
 		loc          = stack.back(0)
 		locHash, _   = types.BigToHash(loc)
-		currentValue = c.block.VmContext.GetStorage(&c.block.AccountBlock.AccountAddress, locHash.Bytes())
-=======
-		y          = stack.back(1)
-		loc        = stack.back(0)
-		locHash, _ = types.BigToHash(loc)
-		val        = c.db.GetStorage(&c.block.AccountAddress, locHash.Bytes())
->>>>>>> 20556e21
+		currentValue = c.db.GetStorage(&c.block.AccountAddress, locHash.Bytes())
 	)
-	if !fork.IsMintFork(c.block.VmContext.CurrentSnapshotBlock().Height) {
+	if !fork.IsMintFork(c.db.CurrentSnapshotBlock().Height) {
 		if len(currentValue) == 0 && newValue.Sign() != 0 {
 			// zero value to non-zero value, charge 20000
 			return sstoreSetGas, nil
@@ -255,7 +248,7 @@
 		// no change, charge 200
 		return sstoreNoopGas, nil
 	}
-	originalValue := c.block.VmContext.GetOriginalStorage(locHash.Bytes())
+	originalValue := c.db.GetOriginalStorage(locHash.Bytes())
 	if bytes.Equal(originalValue, currentValue) {
 		if len(originalValue) == 0 {
 			// zero value to non-zero value, charge 20000
