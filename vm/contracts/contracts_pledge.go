package contracts

import (
	"errors"
	"github.com/vitelabs/go-vite/common/fork"
	"github.com/vitelabs/go-vite/common/types"
	"github.com/vitelabs/go-vite/ledger"
	cabi "github.com/vitelabs/go-vite/vm/contracts/abi"
	"github.com/vitelabs/go-vite/vm/util"
	"github.com/vitelabs/go-vite/vm_context/vmctxt_interface"
	"math/big"
)

type MethodPledge struct{}

func (p *MethodPledge) GetFee(db vmctxt_interface.VmDatabase, block *ledger.AccountBlock) (*big.Int, error) {
	return big.NewInt(0), nil
}

func (p *MethodPledge) GetRefundData() []byte {
	return []byte{1}
}

func (p *MethodPledge) GetSendQuota(data []byte) (uint64, error) {
	return PledgeGas, nil
}
func (p *MethodPledge) GetReceiveQuota() uint64 {
	return 0
}

// pledge ViteToken for a beneficial to get quota
func (p *MethodPledge) DoSend(db vmctxt_interface.VmDatabase, block *ledger.AccountBlock) error {
	if block.Amount.Cmp(pledgeAmountMin) < 0 ||
		!util.IsViteToken(block.TokenId) ||
<<<<<<< HEAD
		!util.IsUserAccount(db, block.AccountAddress) {
		return errors.New("invalid block data")
=======
		!util.IsUserAccount(db, block.AccountAddress) ||
		(fork.IsMintFork(db.CurrentSnapshotBlock().Height) && block.Amount.Cmp(pledgeAmountMin2) < 0) {
		return quotaLeft, errors.New("invalid block data")
>>>>>>> 3fd036f2
	}
	beneficialAddr := new(types.Address)
	if err := cabi.ABIPledge.UnpackMethod(beneficialAddr, cabi.MethodNamePledge, block.Data); err != nil {
		return errors.New("invalid beneficial address")
	}
<<<<<<< HEAD
	return nil
=======
	block.Data, _ = cabi.ABIPledge.PackMethod(cabi.MethodNamePledge, *beneficialAddr)
	return quotaLeft, nil
>>>>>>> 3fd036f2
}
func (p *MethodPledge) DoReceive(db vmctxt_interface.VmDatabase, block *ledger.AccountBlock, sendBlock *ledger.AccountBlock) ([]*SendBlock, error) {
	beneficialAddr := new(types.Address)
	cabi.ABIPledge.UnpackMethod(beneficialAddr, cabi.MethodNamePledge, sendBlock.Data)
	beneficialKey := cabi.GetPledgeBeneficialKey(*beneficialAddr)
	pledgeKey := cabi.GetPledgeKey(sendBlock.AccountAddress, beneficialKey)
	oldPledgeData := db.GetStorage(&block.AccountAddress, pledgeKey)
	amount := big.NewInt(0)
	if len(oldPledgeData) > 0 {
		oldPledge := new(cabi.PledgeInfo)
		cabi.ABIPledge.UnpackVariable(oldPledge, cabi.VariableNamePledgeInfo, oldPledgeData)
		amount = oldPledge.Amount
	}
	amount.Add(amount, sendBlock.Amount)
	pledgeInfo, _ := cabi.ABIPledge.PackVariable(cabi.VariableNamePledgeInfo, amount, db.CurrentSnapshotBlock().Height+nodeConfig.params.MinPledgeHeight)
	db.SetStorage(pledgeKey, pledgeInfo)

	oldBeneficialData := db.GetStorage(&block.AccountAddress, beneficialKey)
	beneficialAmount := big.NewInt(0)
	if len(oldBeneficialData) > 0 {
		oldBeneficial := new(cabi.VariablePledgeBeneficial)
		cabi.ABIPledge.UnpackVariable(oldBeneficial, cabi.VariableNamePledgeBeneficial, oldBeneficialData)
		beneficialAmount = oldBeneficial.Amount
	}
	beneficialAmount.Add(beneficialAmount, sendBlock.Amount)
	beneficialData, _ := cabi.ABIPledge.PackVariable(cabi.VariableNamePledgeBeneficial, beneficialAmount)
	db.SetStorage(beneficialKey, beneficialData)
	return nil, nil
}

type MethodCancelPledge struct{}

func (p *MethodCancelPledge) GetFee(db vmctxt_interface.VmDatabase, block *ledger.AccountBlock) (*big.Int, error) {
	return big.NewInt(0), nil
}

func (p *MethodCancelPledge) GetRefundData() []byte {
	return []byte{2}
}

func (p *MethodCancelPledge) GetSendQuota(data []byte) (uint64, error) {
	return CancelPledgeGas, nil
}
func (p *MethodCancelPledge) GetReceiveQuota() uint64 {
	return 0
}

// cancel pledge ViteToken
func (p *MethodCancelPledge) DoSend(db vmctxt_interface.VmDatabase, block *ledger.AccountBlock) error {
	if block.Amount.Sign() > 0 ||
		!util.IsUserAccount(db, block.AccountAddress) {
		return errors.New("invalid block data")
	}
	param := new(cabi.ParamCancelPledge)
	if err := cabi.ABIPledge.UnpackMethod(param, cabi.MethodNameCancelPledge, block.Data); err != nil {
		return util.ErrInvalidMethodParam
	}
	if param.Amount.Sign() == 0 {
		return errors.New("cancel pledge amount is 0")
	}
<<<<<<< HEAD
	return nil
=======
	block.Data, _ = cabi.ABIPledge.PackMethod(cabi.MethodNameCancelPledge, param.Beneficial, param.Amount)
	return quotaLeft, nil
>>>>>>> 3fd036f2
}

func (p *MethodCancelPledge) DoReceive(db vmctxt_interface.VmDatabase, block *ledger.AccountBlock, sendBlock *ledger.AccountBlock) ([]*SendBlock, error) {
	param := new(cabi.ParamCancelPledge)
	cabi.ABIPledge.UnpackMethod(param, cabi.MethodNameCancelPledge, sendBlock.Data)
	beneficialKey := cabi.GetPledgeBeneficialKey(param.Beneficial)
	pledgeKey := cabi.GetPledgeKey(sendBlock.AccountAddress, beneficialKey)
	oldPledge := new(cabi.PledgeInfo)
	err := cabi.ABIPledge.UnpackVariable(oldPledge, cabi.VariableNamePledgeInfo, db.GetStorage(&block.AccountAddress, pledgeKey))
	if err != nil || oldPledge.WithdrawHeight > db.CurrentSnapshotBlock().Height || oldPledge.Amount.Cmp(param.Amount) < 0 {
		return nil, errors.New("pledge not yet due")
	}
	oldPledge.Amount.Sub(oldPledge.Amount, param.Amount)
	oldBeneficial := new(cabi.VariablePledgeBeneficial)
	err = cabi.ABIPledge.UnpackVariable(oldBeneficial, cabi.VariableNamePledgeBeneficial, db.GetStorage(&block.AccountAddress, beneficialKey))
	if err != nil || oldBeneficial.Amount.Cmp(param.Amount) < 0 {
		return nil, errors.New("invalid pledge amount")
	}
	oldBeneficial.Amount.Sub(oldBeneficial.Amount, param.Amount)
	if fork.IsMintFork(db.CurrentSnapshotBlock().Height) && oldBeneficial.Amount.Sign() != 0 && oldBeneficial.Amount.Cmp(pledgeAmountMin2) < 0 {
		return nil, errors.New("invalid pledge amount")
	}

	if oldPledge.Amount.Sign() == 0 {
		db.SetStorage(pledgeKey, nil)
	} else {
		pledgeInfo, _ := cabi.ABIPledge.PackVariable(cabi.VariableNamePledgeInfo, oldPledge.Amount, oldPledge.WithdrawHeight)
		db.SetStorage(pledgeKey, pledgeInfo)
	}

	if oldBeneficial.Amount.Sign() == 0 {
		db.SetStorage(beneficialKey, nil)
	} else {
		pledgeBeneficial, _ := cabi.ABIPledge.PackVariable(cabi.VariableNamePledgeBeneficial, oldBeneficial.Amount)
		db.SetStorage(beneficialKey, pledgeBeneficial)
	}
	return []*SendBlock{
		{
			block,
			sendBlock.AccountAddress,
			ledger.BlockTypeSendCall,
			param.Amount,
			ledger.ViteTokenId,
			[]byte{},
		},
	}, nil
}<|MERGE_RESOLUTION|>--- conflicted
+++ resolved
@@ -32,25 +32,16 @@
 func (p *MethodPledge) DoSend(db vmctxt_interface.VmDatabase, block *ledger.AccountBlock) error {
 	if block.Amount.Cmp(pledgeAmountMin) < 0 ||
 		!util.IsViteToken(block.TokenId) ||
-<<<<<<< HEAD
-		!util.IsUserAccount(db, block.AccountAddress) {
-		return errors.New("invalid block data")
-=======
 		!util.IsUserAccount(db, block.AccountAddress) ||
 		(fork.IsMintFork(db.CurrentSnapshotBlock().Height) && block.Amount.Cmp(pledgeAmountMin2) < 0) {
-		return quotaLeft, errors.New("invalid block data")
->>>>>>> 3fd036f2
+		return errors.New("invalid block data")
 	}
 	beneficialAddr := new(types.Address)
 	if err := cabi.ABIPledge.UnpackMethod(beneficialAddr, cabi.MethodNamePledge, block.Data); err != nil {
 		return errors.New("invalid beneficial address")
 	}
-<<<<<<< HEAD
+	block.Data, _ = cabi.ABIPledge.PackMethod(cabi.MethodNamePledge, *beneficialAddr)
 	return nil
-=======
-	block.Data, _ = cabi.ABIPledge.PackMethod(cabi.MethodNamePledge, *beneficialAddr)
-	return quotaLeft, nil
->>>>>>> 3fd036f2
 }
 func (p *MethodPledge) DoReceive(db vmctxt_interface.VmDatabase, block *ledger.AccountBlock, sendBlock *ledger.AccountBlock) ([]*SendBlock, error) {
 	beneficialAddr := new(types.Address)
@@ -111,12 +102,8 @@
 	if param.Amount.Sign() == 0 {
 		return errors.New("cancel pledge amount is 0")
 	}
-<<<<<<< HEAD
+	block.Data, _ = cabi.ABIPledge.PackMethod(cabi.MethodNameCancelPledge, param.Beneficial, param.Amount)
 	return nil
-=======
-	block.Data, _ = cabi.ABIPledge.PackMethod(cabi.MethodNameCancelPledge, param.Beneficial, param.Amount)
-	return quotaLeft, nil
->>>>>>> 3fd036f2
 }
 
 func (p *MethodCancelPledge) DoReceive(db vmctxt_interface.VmDatabase, block *ledger.AccountBlock, sendBlock *ledger.AccountBlock) ([]*SendBlock, error) {
