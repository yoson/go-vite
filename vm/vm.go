/**
Package vm implements the vite virtual machine
*/
package vm

import (
	"errors"
	"github.com/vitelabs/go-vite/common/helper"
	"github.com/vitelabs/go-vite/common/types"
	"github.com/vitelabs/go-vite/ledger"
	"github.com/vitelabs/go-vite/vm/contracts"
	"github.com/vitelabs/go-vite/vm/quota"
	"github.com/vitelabs/go-vite/vm_context"
	"github.com/vitelabs/go-vite/vm_context/vmctxt_interface"
	"math/big"
	"sync/atomic"
)

type VMConfig struct {
	Debug bool
}

type VM struct {
	VMConfig

	abort     int32
	blockList []*vm_context.VmAccountBlock
<<<<<<< HEAD
=======

	i *Interpreter
>>>>>>> af0978a9
}

func NewVM() *VM {
	return &VM{i: simpleInterpreter}
}

func (vm *VM) Run(database vmctxt_interface.VmDatabase, block *ledger.AccountBlock, sendBlock *ledger.AccountBlock) (blockList []*vm_context.VmAccountBlock, isRetry bool, err error) {
	// TODO copy block blockContext := &vm_context.VmAccountBlock{block.Copy(), database}
	blockContext := &vm_context.VmAccountBlock{block, database}
	switch block.BlockType {
	case ledger.BlockTypeReceive, ledger.BlockTypeReceiveError:
		// block data, amount, tokenId, fee is already changed to send block data by generator
		if sendBlock.BlockType == ledger.BlockTypeSendCreate {
			return vm.receiveCreate(blockContext, sendBlock, quota.CalcCreateQuota(sendBlock.Fee))
		} else if sendBlock.BlockType == ledger.BlockTypeSendCall || sendBlock.BlockType == ledger.BlockTypeSendReward {
			return vm.receiveCall(blockContext, sendBlock)
		}
	case ledger.BlockTypeSendCreate:
<<<<<<< HEAD
		quotaTotal, quotaAddition := vm.quotaLeft(blockContext)
=======
		quotaTotal, quotaAddition := quota.CalcQuota(database, block.AccountAddress, quota.IsPoW(block.Nonce))
>>>>>>> af0978a9
		blockContext, err = vm.sendCreate(blockContext, quotaTotal, quotaAddition)
		if err != nil {
			return nil, NoRetry, err
		} else {
			return []*vm_context.VmAccountBlock{blockContext}, NoRetry, nil
		}
	case ledger.BlockTypeSendCall:
<<<<<<< HEAD
		quotaTotal, quotaAddition := vm.quotaLeft(blockContext)
=======
		quotaTotal, quotaAddition := quota.CalcQuota(database, block.AccountAddress, quota.IsPoW(block.Nonce))
>>>>>>> af0978a9
		blockContext, err = vm.sendCall(blockContext, quotaTotal, quotaAddition)
		if err != nil {
			return nil, NoRetry, err
		} else {
			return []*vm_context.VmAccountBlock{blockContext}, NoRetry, nil
		}
	}
	return nil, NoRetry, errors.New("transaction type not supported")
}

func (vm *VM) Cancel() {
	atomic.StoreInt32(&vm.abort, 1)
}

// send contract create transaction, create address, sub balance and service fee
func (vm *VM) sendCreate(block *vm_context.VmAccountBlock, quotaTotal, quotaAddition uint64) (*vm_context.VmAccountBlock, error) {
	// check can make transaction
	quotaLeft := quotaTotal
	quotaRefund := uint64(0)
	cost, err := quota.IntrinsicGasCost(block.AccountBlock.Data, false)
	if err != nil {
		return nil, err
	}
	quotaLeft, err = quota.UseQuota(quotaLeft, cost)
	if err != nil {
		return nil, err
	}

	contractFee, err := calcContractFee(block.AccountBlock.Data)
	if err != nil {
		return nil, ErrInvalidData
	}

	gid := contracts.GetGidFromCreateContractData(block.AccountBlock.Data)
	if !isExistGid(block.VmContext, gid) {
		return nil, ErrInvalidData
	}

	if !vm.canTransfer(block.VmContext, block.AccountBlock.AccountAddress, block.AccountBlock.TokenId, block.AccountBlock.Amount, block.AccountBlock.Fee) {
		return nil, ErrInsufficientBalance
	}

<<<<<<< HEAD
	contractAddr := types.CreateContractAddress(block.AccountBlock.AccountAddress.Bytes(), new(big.Int).SetUint64(block.AccountBlock.Height).Bytes(), block.AccountBlock.PrevHash.Bytes(), block.AccountBlock.SnapshotHash.Bytes())
=======
	contractAddr := types.CreateContractAddress(
		block.AccountBlock.AccountAddress.Bytes(),
		new(big.Int).SetUint64(block.AccountBlock.Height).Bytes(),
		block.AccountBlock.PrevHash.Bytes(),
		block.AccountBlock.SnapshotHash.Bytes())
>>>>>>> af0978a9
	if block.VmContext.IsAddressExisted(&contractAddr) {
		return nil, ErrContractAddressCreationFail
	}

	block.AccountBlock.Fee = contractFee
	block.AccountBlock.ToAddress = contractAddr
	// sub balance and service fee
	block.VmContext.SubBalance(&block.AccountBlock.TokenId, block.AccountBlock.Amount)
	if block.AccountBlock.Fee != nil {
		block.VmContext.SubBalance(&ledger.ViteTokenId, block.AccountBlock.Fee)
	}
<<<<<<< HEAD
	vm.updateBlock(block, nil, quotaUsed(quotaTotal, quotaAddition, quotaLeft, quotaRefund, nil))
=======
	vm.updateBlock(block, nil, quota.QuotaUsed(quotaTotal, quotaAddition, quotaLeft, quotaRefund, nil))
>>>>>>> af0978a9
	block.VmContext.SetContractGid(&gid, &contractAddr)
	return block, nil
}

// receive contract create transaction, create contract account, run initialization code, set contract code, do send blocks
func (vm *VM) receiveCreate(block *vm_context.VmAccountBlock, sendBlock *ledger.AccountBlock, quotaTotal uint64) (blockList []*vm_context.VmAccountBlock, isRetry bool, err error) {
	quotaLeft := quotaTotal
	if block.VmContext.IsAddressExisted(&block.AccountBlock.AccountAddress) {
		return nil, NoRetry, ErrAddressCollision
	}
	// check can make transaction
	cost, err := quota.IntrinsicGasCost(nil, true)
	if err != nil {
		return nil, NoRetry, err
	}
	quotaLeft, err = quota.UseQuota(quotaLeft, cost)
	if err != nil {
		return nil, NoRetry, err
	}

	vm.blockList = []*vm_context.VmAccountBlock{block}

	// create contract account and add balance
	block.VmContext.AddBalance(&sendBlock.TokenId, sendBlock.Amount)

	sendBlock.Data = sendBlock.Data[types.GidSize:]

	// init contract state and set contract code
	c := newContract(sendBlock.AccountAddress, block.AccountBlock.AccountAddress, block, sendBlock, quotaLeft, 0)
	c.setCallCode(block.AccountBlock.AccountAddress, sendBlock.Data)
	code, err := c.run(vm)
	if err == nil && len(code) <= MaxCodeSize {
		codeCost := uint64(len(code)) * contractCodeGas
		c.quotaLeft, err = quota.UseQuota(c.quotaLeft, codeCost)
		if err == nil {
			block.VmContext.SetContractCode(code)
			vm.updateBlock(block, nil, 0)
			err = vm.doSendBlockList(quotaTotal - block.AccountBlock.Quota)
			if err == nil {
				return vm.blockList, NoRetry, nil
			}
		}
	}

	vm.revert(block)
	return nil, NoRetry, err
}

func (vm *VM) sendCall(block *vm_context.VmAccountBlock, quotaTotal, quotaAddition uint64) (*vm_context.VmAccountBlock, error) {
	// check can make transaction
	quotaLeft := quotaTotal
	if p, ok := getPrecompiledContract(block.AccountBlock.ToAddress, block.AccountBlock.Data); ok {
		var err error
		block.AccountBlock.Fee, err = p.getFee(vm, block)
		if err != nil {
			return nil, err
		}
		if !vm.canTransfer(block.VmContext, block.AccountBlock.AccountAddress, block.AccountBlock.TokenId, block.AccountBlock.Amount, block.AccountBlock.Fee) {
			return nil, ErrInsufficientBalance
		}
		quotaLeft, err = p.doSend(vm, block, quotaLeft)
		if err != nil {
			return nil, err
		}
		block.VmContext.SubBalance(&block.AccountBlock.TokenId, block.AccountBlock.Amount)
		block.VmContext.SubBalance(&ledger.ViteTokenId, block.AccountBlock.Fee)
	} else {
		block.AccountBlock.Fee = helper.Big0
		cost, err := quota.IntrinsicGasCost(block.AccountBlock.Data, false)
		if err != nil {
			return nil, err
		}
		quotaLeft, err = quota.UseQuota(quotaLeft, cost)
		if err != nil {
			return nil, err
		}
		if !vm.canTransfer(block.VmContext, block.AccountBlock.AccountAddress, block.AccountBlock.TokenId, block.AccountBlock.Amount, block.AccountBlock.Fee) {
			return nil, ErrInsufficientBalance
		}
		block.VmContext.SubBalance(&block.AccountBlock.TokenId, block.AccountBlock.Amount)
	}
	var quotaUsed uint64
	if isPrecompiledContractAddress(block.AccountBlock.AccountAddress) {
		quotaUsed = 0
	} else {
		quotaUsed = quota.QuotaUsed(quotaTotal, quotaAddition, quotaLeft, 0, nil)
	}
<<<<<<< HEAD
	vm.updateBlock(block, nil, quota)
=======
	vm.updateBlock(block, nil, quotaUsed)
>>>>>>> af0978a9
	return block, nil

}

func (vm *VM) receiveCall(block *vm_context.VmAccountBlock, sendBlock *ledger.AccountBlock) (blockList []*vm_context.VmAccountBlock, isRetry bool, err error) {
	if p, ok := getPrecompiledContract(block.AccountBlock.AccountAddress, sendBlock.Data); ok {
		vm.blockList = []*vm_context.VmAccountBlock{block}
		block.VmContext.AddBalance(&sendBlock.TokenId, sendBlock.Amount)
		err := p.doReceive(vm, block, sendBlock)
		if err == nil {
			vm.updateBlock(block, err, 0)
<<<<<<< HEAD
			if err = vm.doSendBlockList(txGas); err == nil {
=======
			if err = vm.doSendBlockList(quota.TxGas); err == nil {
>>>>>>> af0978a9
				return vm.blockList, NoRetry, nil
			}
		}
		vm.revert(block)
		vm.updateBlock(block, err, 0)
		return vm.blockList, NoRetry, err
	} else {
		// check can make transaction
<<<<<<< HEAD
		quotaTotal, quotaAddition := vm.quotaLeft(block)
=======
		quotaTotal, quotaAddition := quota.CalcQuota(block.VmContext, block.AccountBlock.AccountAddress, quota.IsPoW(block.AccountBlock.Nonce))
>>>>>>> af0978a9
		quotaLeft := quotaTotal
		quotaRefund := uint64(0)
		cost, err := quota.IntrinsicGasCost(nil, false)
		if err != nil {
			return nil, NoRetry, err
		}
		quotaLeft, err = quota.UseQuota(quotaLeft, cost)
		if err != nil {
			return nil, Retry, err
		}
		vm.blockList = []*vm_context.VmAccountBlock{block}
		// add balance, create account if not exist
		block.VmContext.AddBalance(&sendBlock.TokenId, sendBlock.Amount)
		// do transfer transaction if account code size is zero
		code := block.VmContext.GetContractCode(&block.AccountBlock.AccountAddress)
		if len(code) == 0 {
<<<<<<< HEAD
			vm.updateBlock(block, nil, quotaUsed(quotaTotal, quotaAddition, quotaLeft, quotaRefund, nil))
=======
			vm.updateBlock(block, nil, quota.QuotaUsed(quotaTotal, quotaAddition, quotaLeft, quotaRefund, nil))
>>>>>>> af0978a9
			return vm.blockList, NoRetry, nil
		}
		// run code
		c := newContract(sendBlock.AccountAddress, block.AccountBlock.AccountAddress, block, sendBlock, quotaLeft, quotaRefund)
		c.setCallCode(block.AccountBlock.AccountAddress, code)
		_, err = c.run(vm)
		if err == nil {
<<<<<<< HEAD
			vm.updateBlock(block, nil, quotaUsed(quotaTotal, quotaAddition, c.quotaLeft, c.quotaRefund, nil))
=======
			vm.updateBlock(block, nil, quota.QuotaUsed(quotaTotal, quotaAddition, c.quotaLeft, c.quotaRefund, nil))
>>>>>>> af0978a9
			err = vm.doSendBlockList(quotaTotal - quotaAddition - block.AccountBlock.Quota)
			if err == nil {
				return vm.blockList, NoRetry, nil
			}
		}

		vm.revert(block)
<<<<<<< HEAD
		vm.updateBlock(block, err, quotaUsed(quotaTotal, quotaAddition, c.quotaLeft, c.quotaRefund, err))
		return vm.blockList, err == ErrOutOfQuota, err
=======
		vm.updateBlock(block, err, quota.QuotaUsed(quotaTotal, quotaAddition, c.quotaLeft, c.quotaRefund, err))
		return vm.blockList, err == quota.ErrOutOfQuota, err
>>>>>>> af0978a9
	}
}

func (vm *VM) sendReward(block *vm_context.VmAccountBlock, quotaTotal, quotaAddition uint64) (*vm_context.VmAccountBlock, error) {
	// check can make transaction
	quotaLeft := quotaTotal
	cost, err := quota.IntrinsicGasCost(block.AccountBlock.Data, false)
	if err != nil {
		return nil, err
	}
	quotaLeft, err = quota.UseQuota(quotaLeft, cost)
	if err != nil {
		return nil, err
	}
	if block.AccountBlock.AccountAddress != contracts.AddressRegister &&
		block.AccountBlock.AccountAddress != contracts.AddressMintage {
		return nil, ErrInvalidData
	}
	vm.updateBlock(block, nil, 0)
	return block, nil
}

func (vm *VM) delegateCall(contractAddr types.Address, data []byte, c *contract) (ret []byte, err error) {
	code := c.block.VmContext.GetContractCode(&contractAddr)
	if len(code) > 0 {
<<<<<<< HEAD
		cNew := c.copyContract()
=======
		cNew := newContract(c.caller, c.address, c.block, c.sendBlock, c.quotaLeft, c.quotaRefund)
>>>>>>> af0978a9
		cNew.setCallCode(contractAddr, code)
		ret, err = cNew.run(vm)
		c.quotaLeft, c.quotaRefund = cNew.quotaLeft, cNew.quotaRefund
		return ret, err
<<<<<<< HEAD
	}
	return nil, nil
}

func (vm *VM) calcCreateQuota(fee *big.Int) uint64 {
	quota := new(big.Int).Div(fee, quotaByCreateFeeAttov)
	if quota.IsUint64() {
		return helper.Min(quotaLimitForTransaction, quota.Uint64())
	}
	return quotaLimitForTransaction
}

func (vm *VM) quotaLeft(block *vm_context.VmAccountBlock) (uint64, uint64) {
	// quotaInit = pledge amount of account address at current snapshot block status(attov) / quotaByPledge
	// get extra quota if calc PoW before a send transaction
	quotaInit := helper.Min(new(big.Int).Div(contracts.GetPledgeAmount(block.VmContext, block.AccountBlock.AccountAddress), quotaByPledge).Uint64(), quotaLimit)
	quotaAddition := uint64(0)
	if len(block.AccountBlock.Nonce) > 0 {
		quotaAddition = quotaForPoW
	}
	prevHash := block.AccountBlock.PrevHash
	for {
		prevBlock := block.VmContext.GetAccountBlockByHash(&prevHash)
		if prevBlock != nil && bytes.Equal(block.AccountBlock.SnapshotHash.Bytes(), prevBlock.SnapshotHash.Bytes()) {
			// quick fail on a receive error block referencing to the same snapshot block
			// only one block gets extra quota when referencing to the same snapshot block
			if prevBlock.BlockType == ledger.BlockTypeReceiveError || (len(prevBlock.Nonce) > 0 && len(block.AccountBlock.Nonce) > 0) {
				return 0, 0
			}
			quotaInit = quotaInit - prevBlock.Quota
			prevHash = prevBlock.PrevHash
		} else {
			if quotaLimit-quotaAddition < quotaInit {
				quotaAddition = quotaLimit - quotaInit
				quotaInit = quotaLimit
			} else {
				quotaInit = quotaInit + quotaAddition
			}
			return quotaInit, quotaAddition
		}
=======
>>>>>>> af0978a9
	}
	return nil, nil
}

<<<<<<< HEAD
func (vm *VM) updateBlock(block *vm_context.VmAccountBlock, err error, quota uint64) {
	block.AccountBlock.Quota = quota
=======
func (vm *VM) updateBlock(block *vm_context.VmAccountBlock, err error, quotaUsed uint64) {
	block.AccountBlock.Quota = quotaUsed
>>>>>>> af0978a9
	block.AccountBlock.StateHash = *block.VmContext.GetStorageHash()
	if block.AccountBlock.IsReceiveBlock() {
		block.AccountBlock.LogHash = block.VmContext.GetLogListHash()
		if err == quota.ErrOutOfQuota {
			block.AccountBlock.BlockType = ledger.BlockTypeReceiveError
		} else {
			block.AccountBlock.BlockType = ledger.BlockTypeReceive
		}
	}
}

func (vm *VM) doSendBlockList(quotaLeft uint64) (err error) {
	db := vm.blockList[0].VmContext
	for i, block := range vm.blockList[1:] {
		db = db.CopyAndFreeze()
		block.VmContext = db
		switch block.AccountBlock.BlockType {
		case ledger.BlockTypeSendCall:
			vm.blockList[i+1], err = vm.sendCall(block, quotaLeft, 0)
			if err != nil {
				return err
			}
		case ledger.BlockTypeSendReward:
			vm.blockList[i+1], err = vm.sendReward(block, quotaLeft, 0)
			if err != nil {
				return err
			}
		}
		quotaLeft = quotaLeft - vm.blockList[i+1].AccountBlock.Quota
	}
	return nil
}

func (vm *VM) revert(block *vm_context.VmAccountBlock) {
	vm.blockList = vm.blockList[:1]
	block.VmContext.Reset()
}

func (vm *VM) canTransfer(db vmctxt_interface.VmDatabase, addr types.Address, tokenTypeId types.TokenTypeId, tokenAmount *big.Int, feeAmount *big.Int) bool {
	if IsViteToken(tokenTypeId) {
		balance := new(big.Int).Add(tokenAmount, feeAmount)
		return balance.Cmp(db.GetBalance(&addr, &tokenTypeId)) <= 0
	} else {
		return tokenAmount.Cmp(db.GetBalance(&addr, &tokenTypeId)) <= 0 && feeAmount.Cmp(db.GetBalance(&addr, &ledger.ViteTokenId)) <= 0
	}
}

func (vm *VM) getNewBlockHeight(block *vm_context.VmAccountBlock) uint64 {
	return block.AccountBlock.Height + uint64(len(vm.blockList))
<<<<<<< HEAD
}

func calcContractFee(data []byte) (*big.Int, error) {
	return contractFee, nil
=======
>>>>>>> af0978a9
}

func calcContractFee(data []byte) (*big.Int, error) {
	return createContractFee, nil
}

func isExistGid(db vmctxt_interface.VmDatabase, gid types.Gid) bool {
	value := db.GetStorage(&contracts.AddressConsensusGroup, contracts.GetConsensusGroupKey(gid))
	return len(value) > 0
}

func makeSendBlock(block *ledger.AccountBlock, toAddress types.Address, blockType byte, amount *big.Int, tokenId types.TokenTypeId, height uint64, data []byte) *ledger.AccountBlock {
<<<<<<< HEAD
	return &ledger.AccountBlock{AccountAddress: block.AccountAddress, ToAddress: toAddress, BlockType: blockType, Amount: amount, TokenId: tokenId, Height: height, SnapshotHash: block.SnapshotHash, Data: data, Fee: big.NewInt(0)}
=======
	return &ledger.AccountBlock{
		AccountAddress: block.AccountAddress,
		ToAddress:      toAddress,
		BlockType:      blockType,
		Amount:         amount,
		TokenId:        tokenId,
		Height:         height,
		SnapshotHash:   block.SnapshotHash,
		Data:           data,
		Fee:            big.NewInt(0),
		Timestamp:      block.Timestamp,
	}
>>>>>>> af0978a9
}<|MERGE_RESOLUTION|>--- conflicted
+++ resolved
@@ -25,11 +25,8 @@
 
 	abort     int32
 	blockList []*vm_context.VmAccountBlock
-<<<<<<< HEAD
-=======
 
 	i *Interpreter
->>>>>>> af0978a9
 }
 
 func NewVM() *VM {
@@ -48,11 +45,7 @@
 			return vm.receiveCall(blockContext, sendBlock)
 		}
 	case ledger.BlockTypeSendCreate:
-<<<<<<< HEAD
-		quotaTotal, quotaAddition := vm.quotaLeft(blockContext)
-=======
 		quotaTotal, quotaAddition := quota.CalcQuota(database, block.AccountAddress, quota.IsPoW(block.Nonce))
->>>>>>> af0978a9
 		blockContext, err = vm.sendCreate(blockContext, quotaTotal, quotaAddition)
 		if err != nil {
 			return nil, NoRetry, err
@@ -60,11 +53,7 @@
 			return []*vm_context.VmAccountBlock{blockContext}, NoRetry, nil
 		}
 	case ledger.BlockTypeSendCall:
-<<<<<<< HEAD
-		quotaTotal, quotaAddition := vm.quotaLeft(blockContext)
-=======
 		quotaTotal, quotaAddition := quota.CalcQuota(database, block.AccountAddress, quota.IsPoW(block.Nonce))
->>>>>>> af0978a9
 		blockContext, err = vm.sendCall(blockContext, quotaTotal, quotaAddition)
 		if err != nil {
 			return nil, NoRetry, err
@@ -107,15 +96,11 @@
 		return nil, ErrInsufficientBalance
 	}
 
-<<<<<<< HEAD
-	contractAddr := types.CreateContractAddress(block.AccountBlock.AccountAddress.Bytes(), new(big.Int).SetUint64(block.AccountBlock.Height).Bytes(), block.AccountBlock.PrevHash.Bytes(), block.AccountBlock.SnapshotHash.Bytes())
-=======
 	contractAddr := types.CreateContractAddress(
 		block.AccountBlock.AccountAddress.Bytes(),
 		new(big.Int).SetUint64(block.AccountBlock.Height).Bytes(),
 		block.AccountBlock.PrevHash.Bytes(),
 		block.AccountBlock.SnapshotHash.Bytes())
->>>>>>> af0978a9
 	if block.VmContext.IsAddressExisted(&contractAddr) {
 		return nil, ErrContractAddressCreationFail
 	}
@@ -127,11 +112,7 @@
 	if block.AccountBlock.Fee != nil {
 		block.VmContext.SubBalance(&ledger.ViteTokenId, block.AccountBlock.Fee)
 	}
-<<<<<<< HEAD
-	vm.updateBlock(block, nil, quotaUsed(quotaTotal, quotaAddition, quotaLeft, quotaRefund, nil))
-=======
 	vm.updateBlock(block, nil, quota.QuotaUsed(quotaTotal, quotaAddition, quotaLeft, quotaRefund, nil))
->>>>>>> af0978a9
 	block.VmContext.SetContractGid(&gid, &contractAddr)
 	return block, nil
 }
@@ -219,11 +200,7 @@
 	} else {
 		quotaUsed = quota.QuotaUsed(quotaTotal, quotaAddition, quotaLeft, 0, nil)
 	}
-<<<<<<< HEAD
-	vm.updateBlock(block, nil, quota)
-=======
 	vm.updateBlock(block, nil, quotaUsed)
->>>>>>> af0978a9
 	return block, nil
 
 }
@@ -235,11 +212,7 @@
 		err := p.doReceive(vm, block, sendBlock)
 		if err == nil {
 			vm.updateBlock(block, err, 0)
-<<<<<<< HEAD
-			if err = vm.doSendBlockList(txGas); err == nil {
-=======
 			if err = vm.doSendBlockList(quota.TxGas); err == nil {
->>>>>>> af0978a9
 				return vm.blockList, NoRetry, nil
 			}
 		}
@@ -248,11 +221,7 @@
 		return vm.blockList, NoRetry, err
 	} else {
 		// check can make transaction
-<<<<<<< HEAD
-		quotaTotal, quotaAddition := vm.quotaLeft(block)
-=======
 		quotaTotal, quotaAddition := quota.CalcQuota(block.VmContext, block.AccountBlock.AccountAddress, quota.IsPoW(block.AccountBlock.Nonce))
->>>>>>> af0978a9
 		quotaLeft := quotaTotal
 		quotaRefund := uint64(0)
 		cost, err := quota.IntrinsicGasCost(nil, false)
@@ -269,11 +238,7 @@
 		// do transfer transaction if account code size is zero
 		code := block.VmContext.GetContractCode(&block.AccountBlock.AccountAddress)
 		if len(code) == 0 {
-<<<<<<< HEAD
-			vm.updateBlock(block, nil, quotaUsed(quotaTotal, quotaAddition, quotaLeft, quotaRefund, nil))
-=======
 			vm.updateBlock(block, nil, quota.QuotaUsed(quotaTotal, quotaAddition, quotaLeft, quotaRefund, nil))
->>>>>>> af0978a9
 			return vm.blockList, NoRetry, nil
 		}
 		// run code
@@ -281,11 +246,7 @@
 		c.setCallCode(block.AccountBlock.AccountAddress, code)
 		_, err = c.run(vm)
 		if err == nil {
-<<<<<<< HEAD
-			vm.updateBlock(block, nil, quotaUsed(quotaTotal, quotaAddition, c.quotaLeft, c.quotaRefund, nil))
-=======
 			vm.updateBlock(block, nil, quota.QuotaUsed(quotaTotal, quotaAddition, c.quotaLeft, c.quotaRefund, nil))
->>>>>>> af0978a9
 			err = vm.doSendBlockList(quotaTotal - quotaAddition - block.AccountBlock.Quota)
 			if err == nil {
 				return vm.blockList, NoRetry, nil
@@ -293,13 +254,8 @@
 		}
 
 		vm.revert(block)
-<<<<<<< HEAD
-		vm.updateBlock(block, err, quotaUsed(quotaTotal, quotaAddition, c.quotaLeft, c.quotaRefund, err))
-		return vm.blockList, err == ErrOutOfQuota, err
-=======
 		vm.updateBlock(block, err, quota.QuotaUsed(quotaTotal, quotaAddition, c.quotaLeft, c.quotaRefund, err))
 		return vm.blockList, err == quota.ErrOutOfQuota, err
->>>>>>> af0978a9
 	}
 }
 
@@ -325,69 +281,17 @@
 func (vm *VM) delegateCall(contractAddr types.Address, data []byte, c *contract) (ret []byte, err error) {
 	code := c.block.VmContext.GetContractCode(&contractAddr)
 	if len(code) > 0 {
-<<<<<<< HEAD
-		cNew := c.copyContract()
-=======
 		cNew := newContract(c.caller, c.address, c.block, c.sendBlock, c.quotaLeft, c.quotaRefund)
->>>>>>> af0978a9
 		cNew.setCallCode(contractAddr, code)
 		ret, err = cNew.run(vm)
 		c.quotaLeft, c.quotaRefund = cNew.quotaLeft, cNew.quotaRefund
 		return ret, err
-<<<<<<< HEAD
 	}
 	return nil, nil
 }
 
-func (vm *VM) calcCreateQuota(fee *big.Int) uint64 {
-	quota := new(big.Int).Div(fee, quotaByCreateFeeAttov)
-	if quota.IsUint64() {
-		return helper.Min(quotaLimitForTransaction, quota.Uint64())
-	}
-	return quotaLimitForTransaction
-}
-
-func (vm *VM) quotaLeft(block *vm_context.VmAccountBlock) (uint64, uint64) {
-	// quotaInit = pledge amount of account address at current snapshot block status(attov) / quotaByPledge
-	// get extra quota if calc PoW before a send transaction
-	quotaInit := helper.Min(new(big.Int).Div(contracts.GetPledgeAmount(block.VmContext, block.AccountBlock.AccountAddress), quotaByPledge).Uint64(), quotaLimit)
-	quotaAddition := uint64(0)
-	if len(block.AccountBlock.Nonce) > 0 {
-		quotaAddition = quotaForPoW
-	}
-	prevHash := block.AccountBlock.PrevHash
-	for {
-		prevBlock := block.VmContext.GetAccountBlockByHash(&prevHash)
-		if prevBlock != nil && bytes.Equal(block.AccountBlock.SnapshotHash.Bytes(), prevBlock.SnapshotHash.Bytes()) {
-			// quick fail on a receive error block referencing to the same snapshot block
-			// only one block gets extra quota when referencing to the same snapshot block
-			if prevBlock.BlockType == ledger.BlockTypeReceiveError || (len(prevBlock.Nonce) > 0 && len(block.AccountBlock.Nonce) > 0) {
-				return 0, 0
-			}
-			quotaInit = quotaInit - prevBlock.Quota
-			prevHash = prevBlock.PrevHash
-		} else {
-			if quotaLimit-quotaAddition < quotaInit {
-				quotaAddition = quotaLimit - quotaInit
-				quotaInit = quotaLimit
-			} else {
-				quotaInit = quotaInit + quotaAddition
-			}
-			return quotaInit, quotaAddition
-		}
-=======
->>>>>>> af0978a9
-	}
-	return nil, nil
-}
-
-<<<<<<< HEAD
-func (vm *VM) updateBlock(block *vm_context.VmAccountBlock, err error, quota uint64) {
-	block.AccountBlock.Quota = quota
-=======
 func (vm *VM) updateBlock(block *vm_context.VmAccountBlock, err error, quotaUsed uint64) {
 	block.AccountBlock.Quota = quotaUsed
->>>>>>> af0978a9
 	block.AccountBlock.StateHash = *block.VmContext.GetStorageHash()
 	if block.AccountBlock.IsReceiveBlock() {
 		block.AccountBlock.LogHash = block.VmContext.GetLogListHash()
@@ -437,13 +341,6 @@
 
 func (vm *VM) getNewBlockHeight(block *vm_context.VmAccountBlock) uint64 {
 	return block.AccountBlock.Height + uint64(len(vm.blockList))
-<<<<<<< HEAD
-}
-
-func calcContractFee(data []byte) (*big.Int, error) {
-	return contractFee, nil
-=======
->>>>>>> af0978a9
 }
 
 func calcContractFee(data []byte) (*big.Int, error) {
@@ -456,9 +353,6 @@
 }
 
 func makeSendBlock(block *ledger.AccountBlock, toAddress types.Address, blockType byte, amount *big.Int, tokenId types.TokenTypeId, height uint64, data []byte) *ledger.AccountBlock {
-<<<<<<< HEAD
-	return &ledger.AccountBlock{AccountAddress: block.AccountAddress, ToAddress: toAddress, BlockType: blockType, Amount: amount, TokenId: tokenId, Height: height, SnapshotHash: block.SnapshotHash, Data: data, Fee: big.NewInt(0)}
-=======
 	return &ledger.AccountBlock{
 		AccountAddress: block.AccountAddress,
 		ToAddress:      toAddress,
@@ -471,5 +365,4 @@
 		Fee:            big.NewInt(0),
 		Timestamp:      block.Timestamp,
 	}
->>>>>>> af0978a9
 }