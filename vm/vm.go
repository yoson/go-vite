--- conflicted
+++ resolved
@@ -353,11 +353,7 @@
 		if !nodeConfig.canTransfer(block.VmContext, block.AccountBlock.AccountAddress, block.AccountBlock.TokenId, block.AccountBlock.Amount, block.AccountBlock.Fee) {
 			return nil, util.ErrInsufficientBalance
 		}
-<<<<<<< HEAD
 		cost, err := p.GetSendQuota(block.AccountBlock.Data)
-=======
-		cost, err := p.GetQuota(block.AccountBlock.Data)
->>>>>>> 9d032eec
 		if err != nil {
 			return nil, err
 		}
