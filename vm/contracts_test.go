--- conflicted
+++ resolved
@@ -45,11 +45,7 @@
 	}
 	db, err := vm_context.NewVmContext(chn, &snapshotBlock.Hash, &prevAccountBlock.Hash, &contractAddr)
 	if err != nil {
-<<<<<<< HEAD
-		t.Fatalf("new vm context failed, %v", err)
-=======
 		t.Fatalf("new vm context failed %v", err)
->>>>>>> 848917c2
 	}
 	nodeName := "s1"
 	registerData, _ := abi.ABIRegister.PackMethod(abi.MethodNameRegister, types.SNAPSHOT_GID, nodeName, addr)
