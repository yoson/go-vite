--- conflicted
+++ resolved
@@ -5,19 +5,12 @@
 	"github.com/vitelabs/go-vite/p2p"
 	"github.com/vitelabs/go-vite/protocols"
 	"github.com/vitelabs/go-vite/wallet"
-<<<<<<< HEAD
-=======
-	ledgerHandler "github.com/vitelabs/go-vite/ledger/handler"
->>>>>>> 2a007584
 
 	"github.com/vitelabs/go-vite/ledger/handler_interface"
 	protoInterface "github.com/vitelabs/go-vite/protocols/interfaces"
 
-<<<<<<< HEAD
+	"log"
 	"github.com/vitelabs/go-vite/signer"
-=======
-	"log"
->>>>>>> 2a007584
 )
 
 type Vite struct {
@@ -28,7 +21,6 @@
 	signer        *signer.Master
 }
 
-<<<<<<< HEAD
 func NewP2pConfig() *p2p.Config {
 	return &p2p.Config{}
 }
@@ -36,40 +28,15 @@
 func New(cfg *p2p.Config) (*Vite, error) {
 	//viteconfig.LoadConfig("gvite")
 	//fmt.Printf("%+v\n", config.Map())
-=======
-func NewP2pConfig () *p2p.Config {
-	return &p2p.Config{}
-}
-
-func New (cfg *p2p.Config) (*Vite, error){
-	//viteconfig.LoadConfig("gvite")
-	//fmt.Printf("%+v\n", config.Map())
-
->>>>>>> 2a007584
 
 	vite := &Vite{}
 
 	vite.ledger = ledgerHandler.NewManager(vite)
 	vite.walletManager = wallet.NewManager("fromConfig")
 
-<<<<<<< HEAD
 	vite.signer = &signer.Master{Vite: vite}
 	vite.signer.InitAndStartLoop()
 
-	//vite.pm = protocols.NewProtocolManager(vite)
-	//
-	//var initP2pErr error
-	//vite.p2p, initP2pErr = p2p.NewServer(cfg, vite.pm.HandlePeer)
-	//if initP2pErr != nil {
-	//	log.Fatal(initP2pErr)
-	//}
-	//
-	//vite.p2p.Start()
-	return vite, nil
-}
-
-func (v *Vite) Ledger() handler_interface.Manager {
-=======
 	vite.pm = protocols.NewProtocolManager(vite)
 	//
 	var initP2pErr error
@@ -82,8 +49,7 @@
 	return vite, nil
 }
 
-func (v *Vite) Ledger () (handler_interface.Manager){
->>>>>>> 2a007584
+func (v *Vite) Ledger() handler_interface.Manager {
 	return v.ledger
 }
 
@@ -91,11 +57,7 @@
 	return v.p2p
 }
 
-<<<<<<< HEAD
 func (v *Vite) Pm() protoInterface.ProtocolManager {
-=======
-func (v *Vite) Pm () (protoInterface.ProtocolManager)  {
->>>>>>> 2a007584
 	return v.pm
 }
 
