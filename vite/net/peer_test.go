--- conflicted
+++ resolved
@@ -24,16 +24,10 @@
 	var m = newPeerSet()
 	var p *peer
 	// should have error
-<<<<<<< HEAD
-	if m.Add(p) == nil {
-		t.Fail()
-	}
-=======
 	//if m.Add(p) == nil {
 	//	t.Fail()
 	//}
 
->>>>>>> aa3e84b0
 	if m.Count() != 0 {
 		t.Fail()
 	}
