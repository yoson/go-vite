--- conflicted
+++ resolved
@@ -293,11 +293,7 @@
 	return l[mid]
 }
 
-<<<<<<< HEAD
-func (m *peerSet) Add(peer *peer) error {
-=======
 func (m *peerSet) Add(peer Peer) error {
->>>>>>> aa3e84b0
 	if peer == nil {
 		return errNilPeer
 	}
@@ -319,11 +315,7 @@
 	return nil
 }
 
-<<<<<<< HEAD
-func (m *peerSet) Del(peer *peer) {
-=======
 func (m *peerSet) Del(peer Peer) {
->>>>>>> aa3e84b0
 	if peer == nil {
 		return
 	}
