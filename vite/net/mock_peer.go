/*
 * Copyright 2019 The go-vite Authors
 * This file is part of the go-vite library.
 *
 * The go-vite library is free software: you can redistribute it and/or modify
 * it under the terms of the GNU Lesser General Public License as published by
 * the Free Software Foundation, either version 3 of the License, or
 * (at your option) any later version.
 *
 * The go-vite library is distributed in the hope that it will be useful,
 * but WITHOUT ANY WARRANTY; without even the implied warranty of
 * MERCHANTABILITY or FITNESS FOR A PARTICULAR PURPOSE. See the
 * GNU Lesser General Public License for more details.
 *
 * You should have received a copy of the GNU Lesser General Public License
 * along with the go-vite library. If not, see <http://www.gnu.org/licenses/>.
 */

package net

import (
	"fmt"
	net2 "net"
	"time"

	"github.com/vitelabs/go-vite/vite/net/message"

	"github.com/vitelabs/go-vite/common/types"
	"github.com/vitelabs/go-vite/ledger"
	"github.com/vitelabs/go-vite/p2p"
)

type Handler func(msgId uint64, payload p2p.Serializable)
type MockPeer struct {
	Handlers    map[ViteCmd]Handler
	addr        *net2.TCPAddr
	faddr       *net2.TCPAddr
	id          string
	height      uint64
	head        types.Hash
	knownblocks map[types.Hash]struct{}
	ctime       time.Time
}

func (mp *MockPeer) Info() PeerInfo {
	return PeerInfo{
		ID:      mp.id,
		Addr:    "",
		Head:    mp.head.String(),
		Height:  mp.height,
		Created: mp.ctime.String(),
	}
}

func (mp *MockPeer) HasBlock(hash types.Hash) bool {
	return false
}

<<<<<<< HEAD
func (mp *MockPeer) Info() PeerInfo {
	return PeerInfo{
		ID:      "",
		Addr:    "",
		Head:    "",
		Height:  0,
		Created: "",
	}
}

func (mp *MockPeer) HasBlock(hash types.Hash) bool {
	return false
}

func NewMockPeer() *MockPeer {
=======
func NewMockPeer(id string, height uint64, head types.Hash) *MockPeer {
>>>>>>> aa3e84b0
	mp := &MockPeer{
		Handlers:    make(map[ViteCmd]Handler),
		addr:        &net2.TCPAddr{},
		faddr:       &net2.TCPAddr{},
		id:          id,
		height:      height,
		head:        head,
		knownblocks: make(map[types.Hash]struct{}),
		ctime:       time.Now(),
	}
	mp.Handlers[FileListCode] = defFileListHandler

	return mp
}

func (mp *MockPeer) RemoteAddr() *net2.TCPAddr {
	return mp.addr
}

func (mp *MockPeer) FileAddress() *net2.TCPAddr {
	return mp.faddr
}

func (mp *MockPeer) SetHead(head types.Hash, height uint64) {
	mp.height = height
	mp.head = head
}

func (mp *MockPeer) SeeBlock(hash types.Hash) {
	mp.knownblocks[hash] = struct{}{}
}

func (mp *MockPeer) SendSnapshotBlocks(bs []*ledger.SnapshotBlock, msgId uint64) (err error) {
	return
}

func (mp *MockPeer) SendAccountBlocks(bs []*ledger.AccountBlock, msgId uint64) (err error) {
	return
}

func (mp *MockPeer) SendNewSnapshotBlock(b *ledger.SnapshotBlock) (err error) {
	return
}

func (mp *MockPeer) SendNewAccountBlock(b *ledger.AccountBlock) (err error) {
	return
}

func (mp *MockPeer) Send(code ViteCmd, msgId uint64, payload p2p.Serializable) (err error) {
	return
}

func (mp *MockPeer) SendMsg(msg *p2p.Msg) (err error) {
	return
}

func (mp *MockPeer) Report(err error) {
	return
}

func (mp *MockPeer) ID() string {
	return mp.id
}

func (mp *MockPeer) Height() uint64 {
	return mp.height
}

func (mp *MockPeer) Head() types.Hash {
	return types.Hash{}
}

func (mp *MockPeer) Disconnect(reason p2p.DiscReason) {
	return
}

func defFileListHandler(msgId uint64, payload p2p.Serializable) {
	fileList := payload.(*message.FileList)
	fmt.Printf("msgId: %d\n", msgId)
	for _, f := range fileList.Files {
		fmt.Println(f)
	}

	fmt.Println(fileList.Chunks)
}<|MERGE_RESOLUTION|>--- conflicted
+++ resolved
@@ -56,25 +56,7 @@
 	return false
 }
 
-<<<<<<< HEAD
-func (mp *MockPeer) Info() PeerInfo {
-	return PeerInfo{
-		ID:      "",
-		Addr:    "",
-		Head:    "",
-		Height:  0,
-		Created: "",
-	}
-}
-
-func (mp *MockPeer) HasBlock(hash types.Hash) bool {
-	return false
-}
-
-func NewMockPeer() *MockPeer {
-=======
 func NewMockPeer(id string, height uint64, head types.Hash) *MockPeer {
->>>>>>> aa3e84b0
 	mp := &MockPeer{
 		Handlers:    make(map[ViteCmd]Handler),
 		addr:        &net2.TCPAddr{},
