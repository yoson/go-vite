--- conflicted
+++ resolved
@@ -6,6 +6,7 @@
 	"math/big"
 	"math/rand"
 	net2 "net"
+	"strconv"
 	"testing"
 	"time"
 
@@ -157,6 +158,18 @@
 type mock_Peer struct {
 }
 
+func (m *mock_Peer) SendMsg(msg *p2p.Msg) (err error) {
+	panic("implement me")
+}
+
+func (m *mock_Peer) Info() PeerInfo {
+	panic("implement me")
+}
+
+func (m *mock_Peer) HasBlock(hash types.Hash) bool {
+	panic("implement me")
+}
+
 func (m *mock_Peer) Head() types.Hash {
 	panic("implement me")
 }
@@ -344,8 +357,6 @@
 	}
 
 	fmt.Println(total, total2, total3)
-<<<<<<< HEAD
-=======
 }
 
 func Test_SplitFiles(t *testing.T) {
@@ -480,5 +491,4 @@
 	if err != nil {
 		t.Fatalf("handle error: %v\n", err)
 	}
->>>>>>> aa3e84b0
 }