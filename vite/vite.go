--- conflicted
+++ resolved
@@ -114,11 +114,8 @@
 		log.Error("producer.Start failed, error is "+err.Error(), "method", "vite.Start")
 		return err
 	}
-<<<<<<< HEAD
 	//}
-=======
 	v.onRoad.Start()
->>>>>>> 4e0b3492
 	return nil
 }
 
