package trie

import (
	"github.com/golang/protobuf/proto"
	"github.com/vitelabs/go-vite/common/types"
	"github.com/vitelabs/go-vite/crypto"
	"github.com/vitelabs/go-vite/vitepb"
)

const (
	TRIE_FULL_NODE = byte(iota)
	TRIE_SHORT_NODE
	TRIE_VALUE_NODE
	TRIE_HASH_NODE
)

const (
	TRIE_FULL_NODE = byte(iota)
	TRIE_SHORT_NODE
	TRIE_VALUE_NODE
	TRIE_HASH_NODE
)

type TrieNode struct {
	hash     *types.Hash
	nodeType byte

	// fullNode
	children map[byte]*TrieNode
<<<<<<< HEAD

	// shortNode
	key   []byte
	child *TrieNode

=======

	// shortNode
	key   []byte
	child *TrieNode

>>>>>>> e4bb076b
	// hashNode and valueNode
	value []byte
}

<<<<<<< HEAD
func (trieNode *TrieNode) Copy() *TrieNode {
	return &TrieNode{
		hash:     trieNode.hash,
		nodeType: trieNode.nodeType,
		children: trieNode.children,
		key:      trieNode.key,
		value:    trieNode.value,
=======
func NewFullNode(children map[byte]*TrieNode) *TrieNode {
	if children == nil {
		children = make(map[byte]*TrieNode)
	}
	node := &TrieNode{
		children: children,
		nodeType: TRIE_FULL_NODE,
>>>>>>> e4bb076b
	}

	return node
}

<<<<<<< HEAD
func (trieNode *TrieNode) Hash() *types.Hash {
	return trieNode.hash
}

func (trieNode *TrieNode) NodeType() byte {
	return trieNode.nodeType
}

func (*TrieNode) DbSerialize() ([]byte, error) {
	return nil, nil
}

func (*TrieNode) DbDeserialize([]byte) error {
=======
func NewShortNode(key []byte, child *TrieNode) *TrieNode {
	node := &TrieNode{
		key:   key,
		child: child,

		nodeType: TRIE_SHORT_NODE,
	}

	return node
}

func NewHashNode(hash *types.Hash) *TrieNode {
	node := &TrieNode{
		value:    hash.Bytes(),
		nodeType: TRIE_HASH_NODE,
	}

	return node
}

func NewValueNode(value []byte) *TrieNode {
	node := &TrieNode{
		value:    value,
		nodeType: TRIE_VALUE_NODE,
	}

	return node
}

func (trieNode *TrieNode) Copy(copyHash bool) *TrieNode {
	newNode := &TrieNode{
		nodeType: trieNode.nodeType,
		children: trieNode.children,
		key:      trieNode.key,
		value:    trieNode.value,
	}
	if copyHash {
		newNode.hash = trieNode.hash
	}
	return newNode
}

func (trieNode *TrieNode) Hash() *types.Hash {
	if trieNode.hash == nil {
		var source []byte
		switch trieNode.NodeType() {
		case TRIE_FULL_NODE:
			source = []byte{TRIE_FULL_NODE}

			sc := newSortedChildren(trieNode.children)
			for _, c := range sc {
				source = append(source, c.Key)
				source = append(source, c.Value.Hash().Bytes()...)
			}
		case TRIE_SHORT_NODE:
			source = []byte{TRIE_SHORT_NODE}
			source = append(source, trieNode.key[:]...)
			source = append(source, trieNode.child.Hash().Bytes()...)
		case TRIE_HASH_NODE:
			source = []byte{TRIE_HASH_NODE}
			source = trieNode.value
		case TRIE_VALUE_NODE:
			source = []byte{TRIE_VALUE_NODE}
			source = trieNode.value
		}

		hash, _ := types.BytesToHash(crypto.Hash256(source))
		trieNode.hash = &hash
	}
	return trieNode.hash
}

func (trieNode *TrieNode) SetChild(child *TrieNode) {
	if trieNode.NodeType() == TRIE_SHORT_NODE {
		trieNode.child = child
	}
}

func (trieNode *TrieNode) NodeType() byte {
	return trieNode.nodeType
}

func (trieNode *TrieNode) parseChildrenToPb(children map[byte]*TrieNode) map[uint32][]byte {
	if children == nil {
		return nil
	}

	var parsedChildren = make(map[uint32][]byte, len(children))
	for key, child := range children {
		parsedChildren[uint32(key)] = child.Hash().Bytes()
	}
	return parsedChildren
}

func (trieNode *TrieNode) DbSerialize() ([]byte, error) {
	trieNodePB := &vitepb.TrieNode{
		NodeType: uint32(trieNode.NodeType()),
	}
	switch trieNode.NodeType() {
	case TRIE_FULL_NODE:
		trieNodePB.Children = trieNode.parseChildrenToPb(trieNode.children)
	case TRIE_SHORT_NODE:
		trieNodePB.Key = trieNode.key
		trieNodePB.Child = trieNode.child.Hash().Bytes()
	case TRIE_HASH_NODE:
		fallthrough
	case TRIE_VALUE_NODE:
		trieNodePB.Value = trieNode.value
	}

	return proto.Marshal(trieNodePB)
}

func (trieNode *TrieNode) parsePbToChildren(children map[uint32][]byte) (map[byte]*TrieNode, error) {
	var parsedChildren = make(map[byte]*TrieNode)
	for key, child := range children {
		childHash, err := types.BytesToHash(child)
		if err != nil {
			return nil, err
		}

		parsedChildren[byte(key)] = &TrieNode{
			hash: &childHash,
		}
	}

	return parsedChildren, nil
}

func (trieNode *TrieNode) DbDeserialize(buf []byte) error {
	trieNodePB := &vitepb.TrieNode{}
	if err := proto.Unmarshal(buf, trieNodePB); err != nil {
		return err
	}

	nodeType := byte(trieNodePB.NodeType)
	trieNode.nodeType = byte(nodeType)

	switch nodeType {
	case TRIE_FULL_NODE:
		var err error
		trieNode.children, err = trieNode.parsePbToChildren(trieNodePB.Children)
		if err != nil {
			return err
		}

	case TRIE_SHORT_NODE:
		trieNode.key = trieNodePB.Key
		childHash, err := types.BytesToHash(trieNodePB.Child)
		if err != nil {
			return err
		}
		trieNode.child = &TrieNode{
			hash: &childHash,
		}
	case TRIE_HASH_NODE:
		fallthrough
	case TRIE_VALUE_NODE:
		trieNode.value = trieNodePB.Value
	}

>>>>>>> e4bb076b
	return nil
}<|MERGE_RESOLUTION|>--- conflicted
+++ resolved
@@ -14,45 +14,21 @@
 	TRIE_HASH_NODE
 )
 
-const (
-	TRIE_FULL_NODE = byte(iota)
-	TRIE_SHORT_NODE
-	TRIE_VALUE_NODE
-	TRIE_HASH_NODE
-)
-
 type TrieNode struct {
 	hash     *types.Hash
 	nodeType byte
 
 	// fullNode
 	children map[byte]*TrieNode
-<<<<<<< HEAD
 
 	// shortNode
 	key   []byte
 	child *TrieNode
 
-=======
-
-	// shortNode
-	key   []byte
-	child *TrieNode
-
->>>>>>> e4bb076b
 	// hashNode and valueNode
 	value []byte
 }
 
-<<<<<<< HEAD
-func (trieNode *TrieNode) Copy() *TrieNode {
-	return &TrieNode{
-		hash:     trieNode.hash,
-		nodeType: trieNode.nodeType,
-		children: trieNode.children,
-		key:      trieNode.key,
-		value:    trieNode.value,
-=======
 func NewFullNode(children map[byte]*TrieNode) *TrieNode {
 	if children == nil {
 		children = make(map[byte]*TrieNode)
@@ -60,27 +36,11 @@
 	node := &TrieNode{
 		children: children,
 		nodeType: TRIE_FULL_NODE,
->>>>>>> e4bb076b
-	}
-
-	return node
-}
-
-<<<<<<< HEAD
-func (trieNode *TrieNode) Hash() *types.Hash {
-	return trieNode.hash
-}
-
-func (trieNode *TrieNode) NodeType() byte {
-	return trieNode.nodeType
-}
-
-func (*TrieNode) DbSerialize() ([]byte, error) {
-	return nil, nil
-}
-
-func (*TrieNode) DbDeserialize([]byte) error {
-=======
+	}
+
+	return node
+}
+
 func NewShortNode(key []byte, child *TrieNode) *TrieNode {
 	node := &TrieNode{
 		key:   key,
@@ -242,6 +202,5 @@
 		trieNode.value = trieNodePB.Value
 	}
 
->>>>>>> e4bb076b
 	return nil
 }