package api

import (
	"errors"
	"github.com/vitelabs/go-vite/chain"
	"github.com/vitelabs/go-vite/chain/sender"
	"github.com/vitelabs/go-vite/common/types"
	"github.com/vitelabs/go-vite/ledger"
	"math/big"
	"strconv"
	"time"
)

type AccountBlock struct {
	*ledger.AccountBlock

	FromAddress types.Address `json:"fromAddress"`

	Height string  `json:"height"`
	Quota  *string `json:"quota"`

	Amount     *string `json:"amount"`
	Fee        *string `json:"fee"`
	Difficulty *string `json:"difficulty"`

	Timestamp int64 `json:"timestamp"`

	ConfirmedTimes *string       `json:"confirmedTimes"`
	TokenInfo      *RpcTokenInfo `json:"tokenInfo"`

<<<<<<< HEAD
	ReceiveBlockHeights []uint64 `json:"receiveBlockHeights"`
=======
	ReceiveBlockHeights []string `json:"receiveBlockHeights"`
>>>>>>> e1e485b0
}

func (ab *AccountBlock) LedgerAccountBlock() (*ledger.AccountBlock, error) {
	lAb := ab.AccountBlock
	if lAb == nil {
		lAb = &ledger.AccountBlock{}
	}

	var err error
	lAb.Height, err = strconv.ParseUint(ab.Height, 10, 64)
	if err != nil {
		return nil, err
	}
	if ab.Quota != nil {
		lAb.Quota, err = strconv.ParseUint(*ab.Quota, 10, 64)
		if err != nil {
			return nil, err
		}
	}

	lAb.Amount = big.NewInt(0)
	if ab.Amount != nil {
		if _, ok := lAb.Amount.SetString(*ab.Amount, 10); !ok {
			return nil, ErrStrToBigInt
		}
	}

	lAb.Fee = big.NewInt(0)
	if ab.Fee != nil {
		if _, ok := lAb.Fee.SetString(*ab.Fee, 10); !ok {
			return nil, ErrStrToBigInt
		}
	}

	if ab.AccountBlock != nil && ab.AccountBlock.Nonce != nil {
		if ab.Difficulty == nil {
			return nil, errors.New("lack of difficulty field")
		} else {
			setString, ok := new(big.Int).SetString(*ab.Difficulty, 10)
			if !ok {
				return nil, ErrStrToBigInt
			}
			lAb.Difficulty = setString
		}
	}

	t := time.Unix(ab.Timestamp, 0)
	lAb.Timestamp = &t

	return lAb, nil
}

func createAccountBlock(ledgerBlock *ledger.AccountBlock, token *types.TokenInfo, confirmedTimes uint64) *AccountBlock {
	zero := "0"
	quota := strconv.FormatUint(ledgerBlock.Quota, 10)
	confirmedTimeStr := strconv.FormatUint(confirmedTimes, 10)
	ab := &AccountBlock{
		AccountBlock: ledgerBlock,

		Height: strconv.FormatUint(ledgerBlock.Height, 10),
		Quota:  &quota,

		Amount:         &zero,
		Fee:            &zero,
		TokenInfo:      RawTokenInfoToRpc(token, ledgerBlock.TokenId),
		ConfirmedTimes: &confirmedTimeStr,
	}

	if ledgerBlock.Difficulty != nil {
		difficulty := ledgerBlock.Difficulty.String()
		ab.Difficulty = &difficulty
	}

	if ledgerBlock.Timestamp != nil {
		ab.Timestamp = ledgerBlock.Timestamp.Unix()
	}

	if token != nil {
		ab.TokenInfo = RawTokenInfoToRpc(token, ledgerBlock.TokenId)
	}
	if ledgerBlock.Amount != nil {
		a := ledgerBlock.Amount.String()
		ab.Amount = &a
	}
	if ledgerBlock.Fee != nil {
		s := ledgerBlock.Fee.String()
		ab.Fee = &s
	}

	return ab
}

type RpcAccountInfo struct {
	AccountAddress      types.Address                              `json:"accountAddress"`
	TotalNumber         string                                     `json:"totalNumber"` // uint64
	TokenBalanceInfoMap map[types.TokenTypeId]*RpcTokenBalanceInfo `json:"tokenBalanceInfoMap,omitempty"`
}

type RpcTokenBalanceInfo struct {
	TokenInfo   *RpcTokenInfo `json:"tokenInfo,omitempty"`
	TotalAmount string        `json:"totalAmount"`      // big int
	Number      *string       `json:"number,omitempty"` // uint64
}

type RpcTokenInfo struct {
	TokenName      string            `json:"tokenName"`
	TokenSymbol    string            `json:"tokenSymbol"`
	TotalSupply    *string           `json:"totalSupply,omitempty"` // *big.Int
	Decimals       uint8             `json:"decimals"`
	Owner          types.Address     `json:"owner"`
	PledgeAmount   *string           `json:"pledgeAmount,omitempty"` // *big.Int
	WithdrawHeight string            `json:"withdrawHeight"`         // uint64
	TokenId        types.TokenTypeId `json:"tokenId"`
}

func RawTokenInfoToRpc(tinfo *types.TokenInfo, tti types.TokenTypeId) *RpcTokenInfo {
	var rt *RpcTokenInfo = nil
	if tinfo != nil {
		rt = &RpcTokenInfo{
			TokenName:      tinfo.TokenName,
			TokenSymbol:    tinfo.TokenSymbol,
			TotalSupply:    nil,
			Decimals:       tinfo.Decimals,
			Owner:          tinfo.Owner,
			PledgeAmount:   nil,
			WithdrawHeight: strconv.FormatUint(tinfo.WithdrawHeight, 10),
			TokenId:        tti,
		}
		if tinfo.TotalSupply != nil {
			s := tinfo.TotalSupply.String()
			rt.TotalSupply = &s
		}
		if tinfo.PledgeAmount != nil {
			s := tinfo.PledgeAmount.String()
			rt.PledgeAmount = &s
		}
	}
	return rt
}

type KafkaSendInfo struct {
	Producers    []*KafkaProducerInfo `json:"producers"`
	RunProducers []*KafkaProducerInfo `json:"runProducers"`
	TotalEvent   uint64               `json:"totalEvent"`
}

type KafkaProducerInfo struct {
	ProducerId uint8    `json:"producerId"`
	BrokerList []string `json:"brokerList"`
	Topic      string   `json:"topic"`
	HasSend    uint64   `json:"hasSend"`
	Status     string   `json:"status"`
}

func createKafkaProducerInfo(producer *sender.Producer) *KafkaProducerInfo {
	status := "unknown"
	switch producer.Status() {
	case sender.STOPPED:
		status = "stopped"
	case sender.RUNNING:
		status = "running"
	}

	producerInfo := &KafkaProducerInfo{
		ProducerId: producer.ProducerId(),
		BrokerList: producer.BrokerList(),
		Topic:      producer.Topic(),
		HasSend:    producer.HasSend(),
		Status:     status,
	}

	return producerInfo
}

func ledgerToRpcBlock(block *ledger.AccountBlock, chain chain.Chain) (*AccountBlock, error) {
	confirmTimes, err := chain.GetConfirmTimes(&block.Hash)

	if err != nil {
		return nil, err
	}

	var fromAddress, toAddress types.Address
	if block.IsReceiveBlock() {
		toAddress = block.AccountAddress
		sendBlock, err := chain.GetAccountBlockByHash(&block.FromBlockHash)
		if err != nil {
			return nil, err
		}

		if sendBlock != nil {
			fromAddress = sendBlock.AccountAddress
			block.TokenId = sendBlock.TokenId
			block.Amount = sendBlock.Amount
			block.Fee = sendBlock.Fee
		}
	} else {
		fromAddress = block.AccountAddress
		toAddress = block.ToAddress
	}

	token, _ := chain.GetTokenInfoById(&block.TokenId)
	rpcAccountBlock := createAccountBlock(block, token, confirmTimes)
	rpcAccountBlock.FromAddress = fromAddress
	rpcAccountBlock.ToAddress = toAddress

	if block.IsSendBlock() {
		if block.Meta == nil {
			var err error
			block.Meta, err = chain.ChainDb().Ac.GetBlockMeta(&block.Hash)
			if err != nil {
				return nil, err
			}
		}

		if block.Meta != nil {
			for _, receiveBlockHeight := range block.Meta.ReceiveBlockHeights {
				rpcAccountBlock.ReceiveBlockHeights = append(rpcAccountBlock.ReceiveBlockHeights, strconv.FormatUint(receiveBlockHeight, 10))
			}
		}
	}
	return rpcAccountBlock, nil
}<|MERGE_RESOLUTION|>--- conflicted
+++ resolved
@@ -28,11 +28,7 @@
 	ConfirmedTimes *string       `json:"confirmedTimes"`
 	TokenInfo      *RpcTokenInfo `json:"tokenInfo"`
 
-<<<<<<< HEAD
-	ReceiveBlockHeights []uint64 `json:"receiveBlockHeights"`
-=======
 	ReceiveBlockHeights []string `json:"receiveBlockHeights"`
->>>>>>> e1e485b0
 }
 
 func (ab *AccountBlock) LedgerAccountBlock() (*ledger.AccountBlock, error) {
