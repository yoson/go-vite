package onroad

import (
	"fmt"
	"sync/atomic"
	"time"

	"github.com/vitelabs/go-vite/common/types"
	"github.com/vitelabs/go-vite/generator"
	"github.com/vitelabs/go-vite/ledger"
	"github.com/vitelabs/go-vite/log15"
	"github.com/vitelabs/go-vite/monitor"
	"github.com/vitelabs/go-vite/onroad/model"
	"github.com/vitelabs/go-vite/producer/producerevent"
)

type ContractTaskProcessor struct {
	taskId int
	worker *ContractWorker

	blocksPool *model.OnroadBlocksPool

	log log15.Logger
}

func NewContractTaskProcessor(worker *ContractWorker, index int) *ContractTaskProcessor {
	task := &ContractTaskProcessor{
		taskId:     index,
		worker:     worker,
		blocksPool: worker.uBlocksPool,

<<<<<<< HEAD
		log: slog.New("tp", index),
=======
		log: worker.log.New("tp", index),
>>>>>>> e49f0e32
	}

	return task
}

func (tp *ContractTaskProcessor) work() {
	tp.worker.wg.Add(1)
	defer tp.worker.wg.Done()
	tp.log.Info("work() t")

	for {
		//tp.isSleeping = false
		if atomic.LoadUint32(&tp.worker.isCancel) == 1 {
			tp.log.Info("found cancel true")
			break
		}
		tp.log.Debug("pre popContractTask")
		task := tp.worker.popContractTask()
		tp.log.Debug("after popContractTask")

		if task != nil {
			result := tp.worker.addIntoWorkingList(task.Addr)
			if !result {
				continue
			}
			tp.worker.uBlocksPool.AcquireOnroadSortedContractCache(task.Addr)
			tp.log.Debug("pre processOneAddress " + task.Addr.String())
			tp.processOneAddress(task)
			tp.worker.removeFromWorkingList(task.Addr)
			tp.log.Debug("after processOneAddress " + task.Addr.String())
			continue
		}
		//tp.isSleeping = false
		if atomic.LoadUint32(&tp.worker.isCancel) == 1 {
			tp.log.Info("found cancel true")
			break
		}
		tp.worker.newBlockCond.WaitTimeout(time.Millisecond * time.Duration(tp.taskId*2+500))
	}
	tp.log.Info("work end t")
}

func (tp *ContractTaskProcessor) accEvent() *producerevent.AccountStartEvent {
	return tp.worker.getAccEvent()
}

func (tp *ContractTaskProcessor) processOneAddress(task *contractTask) {
	defer monitor.LogTime("onroad", "processOneAddress", time.Now())
<<<<<<< HEAD
	plog := tp.log.New("processAddr", task.Addr, "remainQuota", task.Quota, "sbHash", tp.worker.currentSnapshotHash)
=======
>>>>>>> e49f0e32

	sBlock := tp.worker.uBlocksPool.GetNextContractTx(task.Addr)
	if sBlock == nil {
		return
	}
<<<<<<< HEAD
	plog.Info(fmt.Sprintf("block processing: accAddr=%v,height=%v,hash=%v,remainQuota=%d", sBlock.AccountAddress, sBlock.Height, sBlock.Hash, task.Quota))
=======
	plog := tp.log.New("processAddr", task.Addr, "remainQuota", task.Quota, "sbHash", tp.worker.currentSnapshotHash)
>>>>>>> e49f0e32
	if latestBlock, _ := tp.worker.manager.Chain().GetLatestAccountBlock(&task.Addr); latestBlock != nil {
		plog.Info(fmt.Sprintf("contract-prev: hash=%v,height=%v,sbHash:%v", latestBlock.Hash, latestBlock.Height, latestBlock.SnapshotHash))
	}

	blog := plog.New("onroad", sBlock.Hash, "caller", sBlock.AccountAddress)
	if tp.worker.manager.checkExistInPool(sBlock.ToAddress, sBlock.Hash) {
		blog.Info("checkExistInPool true")
		// Don't deal with it for the time being
		tp.worker.addIntoBlackList(task.Addr)
		return
	}

	if tp.worker.manager.chain.IsSuccessReceived(&sBlock.ToAddress, &sBlock.Hash) {
<<<<<<< HEAD
		plog.Error("had receive for account block", "addr", sBlock.AccountAddress, "hash", sBlock.Hash)
=======
		blog.Info("had receive for account block")
>>>>>>> e49f0e32
		return
	}

	receiveErrHeightList, err := tp.worker.manager.chain.GetReceiveBlockHeights(&sBlock.Hash)
	if err != nil {
		blog.Error(fmt.Sprintf("GetReceiveBlockHeights failed,err %v", err))
		return
	}
	if len(receiveErrHeightList) > 0 {
		highestHeight := receiveErrHeightList[len(receiveErrHeightList)-1]
		blog.Info(fmt.Sprintf("receiveErrBlock highest height %v", highestHeight))
		receiveErrBlock, hErr := tp.worker.manager.chain.GetAccountBlockByHeight(&sBlock.ToAddress, highestHeight)
		if hErr != nil || receiveErrBlock == nil {
			blog.Error(fmt.Sprintf("GetAccountBlockByHeight failed, err:%v", hErr))
			return
		}
		if task.Quota < receiveErrBlock.Quota {
			blog.Info("contractAddr still out of quota")
			tp.worker.addIntoBlackList(task.Addr)
			return
		}
	}

	consensusMessage, err := tp.packConsensusMessage(sBlock)
	if err != nil {
		blog.Info("packConsensusMessage failed", "error", err)
		return
	}
<<<<<<< HEAD

	blog.Info(fmt.Sprintf("fittestSbHash:%v", consensusMessage.SnapshotHash))

=======
	blog.Info(fmt.Sprintf("fittestSbHash:%v", consensusMessage.SnapshotHash))
>>>>>>> e49f0e32
	gen, err := generator.NewGenerator(tp.worker.manager.Chain(), &consensusMessage.SnapshotHash, nil, &sBlock.ToAddress)
	if err != nil {
		blog.Error("NewGenerator failed", "error", err)
		tp.worker.addIntoBlackList(task.Addr)
		return
	}

	genResult, err := gen.GenerateWithOnroad(*sBlock, consensusMessage,
		func(addr types.Address, data []byte) (signedData, pubkey []byte, err error) {
			_, key, _, err := tp.worker.manager.wallet.GlobalFindAddr(addr)
			if err != nil {
				return nil, nil, err
			}
			return key.SignData(data)
		}, nil)
	if err != nil {
		blog.Error("GenerateWithOnroad failed", "error", err)
		return
	}

	if genResult.Err != nil {
		blog.Error("vm.Run error, ignore", "error", genResult.Err)
	}

	blog.Info(fmt.Sprintf("len(genResult.BlockGenList) = %v", len(genResult.BlockGenList)))
	if len(genResult.BlockGenList) > 0 {
		if err := tp.worker.manager.insertContractBlocksToPool(genResult.BlockGenList); err != nil {
			blog.Error("insertContractBlocksToPool", "error", err)
			tp.worker.addIntoBlackList(task.Addr)
			return
		}

		if genResult.IsRetry {
			blog.Info("genResult.IsRetry true")
			tp.worker.addIntoBlackList(task.Addr)
			return
		}

		for _, v := range genResult.BlockGenList {
			if v != nil && v.AccountBlock != nil {
				if task.Quota <= v.AccountBlock.Quota {
<<<<<<< HEAD
					plog.Error(fmt.Sprintf("addr %v out of quota expected during snapshotTime %v.", task.Addr, tp.worker.currentSnapshotHash))
=======
					blog.Info(fmt.Sprintf("addr %v out of quota expected during snapshotTime %v.", task.Addr, tp.worker.currentSnapshotHash))
>>>>>>> e49f0e32
					tp.worker.addIntoBlackList(task.Addr)
					return
				}
				task.Quota -= v.AccountBlock.Quota
			}
		}

		if task.Quota > 0 {
			blog.Info(fmt.Sprintf("task.Quota remain %v", task.Quota))
			tp.worker.pushContractTask(task)
		}

	} else {
		if genResult.IsRetry {
			// retry it in next turn
			blog.Info("genResult.IsRetry true")
			tp.worker.addIntoBlackList(task.Addr)
			return
		}

		if err := tp.blocksPool.DeleteDirect(sBlock); err != nil {
			blog.Error("blocksPool.DeleteDirect", "error", err)
			tp.worker.addIntoBlackList(task.Addr)
			return
		}
	}

}

func (tp *ContractTaskProcessor) packConsensusMessage(sendBlock *ledger.AccountBlock) (*generator.ConsensusMessage, error) {
	consensusMessage := &generator.ConsensusMessage{
		SnapshotHash: tp.accEvent().SnapshotHash,
		Timestamp:    tp.accEvent().Timestamp,
		Producer:     tp.accEvent().Address,
	}
	var referredSnapshotHashList []types.Hash
	referredSnapshotHashList = append(referredSnapshotHashList, sendBlock.SnapshotHash, consensusMessage.SnapshotHash)
	_, fitestHash, err := generator.GetFittestGeneratorSnapshotHash(tp.worker.manager.chain, &sendBlock.ToAddress, referredSnapshotHashList, true)
	if err != nil {
		return nil, err
	}
	if fitestHash != nil {
		consensusMessage.SnapshotHash = *fitestHash
	}
	return consensusMessage, nil
}<|MERGE_RESOLUTION|>--- conflicted
+++ resolved
@@ -29,11 +29,7 @@
 		worker:     worker,
 		blocksPool: worker.uBlocksPool,
 
-<<<<<<< HEAD
 		log: slog.New("tp", index),
-=======
-		log: worker.log.New("tp", index),
->>>>>>> e49f0e32
 	}
 
 	return task
@@ -82,20 +78,13 @@
 
 func (tp *ContractTaskProcessor) processOneAddress(task *contractTask) {
 	defer monitor.LogTime("onroad", "processOneAddress", time.Now())
-<<<<<<< HEAD
 	plog := tp.log.New("processAddr", task.Addr, "remainQuota", task.Quota, "sbHash", tp.worker.currentSnapshotHash)
-=======
->>>>>>> e49f0e32
 
 	sBlock := tp.worker.uBlocksPool.GetNextContractTx(task.Addr)
 	if sBlock == nil {
 		return
 	}
-<<<<<<< HEAD
 	plog.Info(fmt.Sprintf("block processing: accAddr=%v,height=%v,hash=%v,remainQuota=%d", sBlock.AccountAddress, sBlock.Height, sBlock.Hash, task.Quota))
-=======
-	plog := tp.log.New("processAddr", task.Addr, "remainQuota", task.Quota, "sbHash", tp.worker.currentSnapshotHash)
->>>>>>> e49f0e32
 	if latestBlock, _ := tp.worker.manager.Chain().GetLatestAccountBlock(&task.Addr); latestBlock != nil {
 		plog.Info(fmt.Sprintf("contract-prev: hash=%v,height=%v,sbHash:%v", latestBlock.Hash, latestBlock.Height, latestBlock.SnapshotHash))
 	}
@@ -109,11 +98,7 @@
 	}
 
 	if tp.worker.manager.chain.IsSuccessReceived(&sBlock.ToAddress, &sBlock.Hash) {
-<<<<<<< HEAD
 		plog.Error("had receive for account block", "addr", sBlock.AccountAddress, "hash", sBlock.Hash)
-=======
-		blog.Info("had receive for account block")
->>>>>>> e49f0e32
 		return
 	}
 
@@ -142,13 +127,9 @@
 		blog.Info("packConsensusMessage failed", "error", err)
 		return
 	}
-<<<<<<< HEAD
 
 	blog.Info(fmt.Sprintf("fittestSbHash:%v", consensusMessage.SnapshotHash))
 
-=======
-	blog.Info(fmt.Sprintf("fittestSbHash:%v", consensusMessage.SnapshotHash))
->>>>>>> e49f0e32
 	gen, err := generator.NewGenerator(tp.worker.manager.Chain(), &consensusMessage.SnapshotHash, nil, &sBlock.ToAddress)
 	if err != nil {
 		blog.Error("NewGenerator failed", "error", err)
@@ -190,11 +171,7 @@
 		for _, v := range genResult.BlockGenList {
 			if v != nil && v.AccountBlock != nil {
 				if task.Quota <= v.AccountBlock.Quota {
-<<<<<<< HEAD
 					plog.Error(fmt.Sprintf("addr %v out of quota expected during snapshotTime %v.", task.Addr, tp.worker.currentSnapshotHash))
-=======
-					blog.Info(fmt.Sprintf("addr %v out of quota expected during snapshotTime %v.", task.Addr, tp.worker.currentSnapshotHash))
->>>>>>> e49f0e32
 					tp.worker.addIntoBlackList(task.Addr)
 					return
 				}
