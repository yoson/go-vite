--- conflicted
+++ resolved
@@ -160,15 +160,11 @@
 		TokenId:        &ledger.ViteTokenId,
 		Difficulty:     difficulty,
 	}
-<<<<<<< HEAD
-	_, fittestSnapshotBlockHash, err := generator.GetFittestGeneratorSnapshotHash(vite.chain, &im.AccountAddress, nil, true)
-=======
 	_, fitestSnapshotBlockHash, err := generator.GetFittestGeneratorSnapshotHash(vite.chain, &im.AccountAddress, nil, true)
->>>>>>> 1825a377
-	if err != nil {
-		return nil, err
-	}
-	gen, err := generator.NewGenerator(vite.chain, fittestSnapshotBlockHash, nil, &im.AccountAddress)
+	if err != nil {
+		return nil, err
+	}
+	gen, err := generator.NewGenerator(vite.chain, fitestSnapshotBlockHash, nil, &im.AccountAddress)
 	if err != nil {
 		return nil, err
 	}
@@ -241,15 +237,11 @@
 		Difficulty:     difficulty,
 		Data:           data,
 	}
-<<<<<<< HEAD
-	_, fittestSnapshotBlockHash, err := generator.GetFittestGeneratorSnapshotHash(vite.chain, &im.AccountAddress, nil, true)
-=======
 	_, fitestSnapshotBlockHash, err := generator.GetFittestGeneratorSnapshotHash(vite.chain, &im.AccountAddress, nil, true)
->>>>>>> 1825a377
-	if err != nil {
-		return nil, err
-	}
-	gen, err := generator.NewGenerator(vite.chain, fittestSnapshotBlockHash, nil, &im.AccountAddress)
+	if err != nil {
+		return nil, err
+	}
+	gen, err := generator.NewGenerator(vite.chain, fitestSnapshotBlockHash, nil, &im.AccountAddress)
 	if err != nil {
 		return nil, err
 	}
@@ -310,15 +302,11 @@
 
 		var referredSnapshotHashList []types.Hash
 		referredSnapshotHashList = append(referredSnapshotHashList, v.SnapshotHash)
-<<<<<<< HEAD
-		_, fittestSnapshotBlockHash, err := generator.GetFittestGeneratorSnapshotHash(vite.chain, &v.ToAddress, referredSnapshotHashList, true)
-=======
 		_, fitestSnapshotBlockHash, err := generator.GetFittestGeneratorSnapshotHash(vite.chain, &v.ToAddress, referredSnapshotHashList, true)
->>>>>>> 1825a377
 		if err != nil {
 			return nil, err
 		}
-		gen, err := generator.NewGenerator(vite.chain, fittestSnapshotBlockHash, nil, &v.ToAddress)
+		gen, err := generator.NewGenerator(vite.chain, fitestSnapshotBlockHash, nil, &v.ToAddress)
 		if err != nil {
 			return nil, err
 		}
