package onroad

import (
	"container/heap"
	"sync"

	"github.com/vitelabs/go-vite/common"
	"github.com/vitelabs/go-vite/common/math"
	"github.com/vitelabs/go-vite/common/types"
	"github.com/vitelabs/go-vite/log15"
	"github.com/vitelabs/go-vite/onroad/model"
	"github.com/vitelabs/go-vite/producer/producerevent"
	"strconv"
)

type ContractWorker struct {
	manager *Manager

	uBlocksPool *model.OnroadBlocksPool

	gid                 types.Gid
	address             types.Address
	accEvent            producerevent.AccountStartEvent
	currentSnapshotHash types.Hash

	status      int
	statusMutex sync.Mutex

	isSleep                bool
	isCancel               bool
	newOnroadTxAlarm       chan struct{}
	breaker                chan struct{}
	stopDispatcherListener chan struct{}

	contractTaskProcessors []*ContractTaskProcessor
	contractAddressList    []types.Address

	contractTaskPQueue contractTaskPQueue
	ctpMutex           sync.RWMutex

	blackList      map[types.Address]bool
	blackListMutex sync.RWMutex

	log log15.Logger
}

func NewContractWorker(manager *Manager) *ContractWorker {
	worker := &ContractWorker{
		manager:     manager,
		uBlocksPool: manager.onroadBlocksPool,

		status:   Create,
		isSleep:  false,
		isCancel: false,

		blackList: make(map[types.Address]bool),
		log:       slog.New("worker", "c"),
	}
	processors := make([]*ContractTaskProcessor, ContractTaskProcessorSize)
	for i, _ := range processors {
		processors[i] = NewContractTaskProcessor(worker, i)
	}
	worker.contractTaskProcessors = processors

	return worker
}

func (w ContractWorker) getAccEvent() *producerevent.AccountStartEvent {
	return &w.accEvent
}

func (w *ContractWorker) Start(accEvent producerevent.AccountStartEvent) {
	w.gid = accEvent.Gid
	w.address = accEvent.Address
	w.accEvent = accEvent
	if sb := w.manager.chain.GetLatestSnapshotBlock(); sb != nil {
		w.currentSnapshotHash = sb.Hash
	} else {
		w.currentSnapshotHash = w.accEvent.SnapshotHash
	}

	w.log = slog.New("worker", "c", "addr", accEvent.Address, "gid", accEvent.Gid)

	log := w.log.New("method", "start")
	log.Info("Start() current status" + strconv.Itoa(w.status))
	w.statusMutex.Lock()
	defer w.statusMutex.Unlock()
	if w.status != Start {
		w.isCancel = false

		// 1. get gid`s all contract address if error happened return immediately
		addressList, err := w.manager.uAccess.GetContractAddrListByGid(&w.gid)
		if err != nil {
			w.log.Error("GetAddrListByGid ", "err", err)
			return
		}
		if len(addressList) == 0 {
			w.log.Info("newContractWorker addressList nil")
			return
		}
		w.contractAddressList = addressList
		log.Info("get addresslist", "len", len(addressList))

		// 2. get getAndSortAllAddrQuota it is chain heavy operation so we call it only once in Start
		w.getAndSortAllAddrQuota()
		log.Info("getAndSortAllAddrQuota", "len", len(w.contractTaskPQueue))

		// 3. init some local variables
		w.newOnroadTxAlarm = make(chan struct{})
		w.breaker = make(chan struct{})
		w.stopDispatcherListener = make(chan struct{})

		w.uBlocksPool.AddContractLis(w.gid, func(address types.Address) {
			if w.isInBlackList(address) {
				return
			}

			q := w.GetPledgeQuota(address)
			c := &contractTask{
				Addr:  address,
				Quota: q,
			}

			w.ctpMutex.Lock()
			heap.Push(&w.contractTaskPQueue, c)
			w.ctpMutex.Unlock()

			w.NewOnroadTxAlarm()
		})

		log.Info("start all tp")
		for _, v := range w.contractTaskProcessors {
			v.Start()
		}
		log.Info("end start all tp")
		common.Go(w.waitingNewBlock)

		w.status = Start
	} else {
		// awake it in order to run at least once
		w.NewOnroadTxAlarm()
	}
	w.log.Info("end start")
}

func (w *ContractWorker) Stop() {
	w.log.Info("Stop()", "current status", w.status)
	w.statusMutex.Lock()
	defer w.statusMutex.Unlock()
	if w.status == Start {
		w.isCancel = true

		w.breaker <- struct{}{}
		close(w.breaker)

		w.uBlocksPool.RemoveContractLis(w.gid)
		w.isSleep = true
		close(w.newOnroadTxAlarm)

		<-w.stopDispatcherListener
		close(w.stopDispatcherListener)

		w.uBlocksPool.DeleteContractCache(w.gid)

		w.log.Info("stop all task")
		wg := new(sync.WaitGroup)
		for _, v := range w.contractTaskProcessors {
			wg.Add(1)
			common.Go(func() {
				v.Stop()
				wg.Done()
			})
		}
		wg.Wait()
		w.log.Info("end stop all task")
		w.status = Stop
	}
	w.log.Info("stopped")
}

func (w *ContractWorker) waitingNewBlock() {
	mlog := w.log.New("method", "waitingNewBlock")
	mlog.Info("im in work")
LOOP:
	for {
		w.isSleep = false
		if w.isCancel {
			mlog.Info("found cancel true")
			break
		}
		w.ctpMutex.RLock()
		if w.contractTaskPQueue.Len() == 0 {
			w.ctpMutex.RUnlock()
		} else {
			w.ctpMutex.RUnlock()
			for _, v := range w.contractTaskProcessors {
				if v == nil {
					mlog.Error("tp is nil. wakeup")
					continue
				}
				mlog.Debug("before WakeUp")
				v.WakeUp()
				mlog.Debug("after WakeUp")
			}
		}

		w.isSleep = true
		mlog.Info("start sleep c")
		select {
		case <-w.newOnroadTxAlarm:
			mlog.Info("newOnroadTxAlarm start awake")
		case <-w.breaker:
			mlog.Info("worker broken")
			break LOOP
		}
	}

	mlog.Info("end called")
	w.stopDispatcherListener <- struct{}{}
	mlog.Info("end")
}

func (w *ContractWorker) getAndSortAllAddrQuota() {
	quotas := w.GetPledgeQuotas(w.contractAddressList)

	w.contractTaskPQueue = make([]*contractTask, len(quotas))
	i := 0
	for addr, quota := range quotas {
		task := &contractTask{
			Addr:  addr,
			Index: i,
			Quota: quota,
		}
		w.contractTaskPQueue[i] = task
		i++
	}

	heap.Init(&w.contractTaskPQueue)
}

func (w *ContractWorker) NewOnroadTxAlarm() {
	w.log.Info("NewOnroadTxAlarm", "isSleep", w.isSleep)
	if w.isSleep {
		w.newOnroadTxAlarm <- struct{}{}
	}
}

func (w *ContractWorker) pushContractTask(t *contractTask) {
	w.ctpMutex.Lock()
	defer w.ctpMutex.Unlock()
	heap.Push(&w.contractTaskPQueue, t)
}

func (w *ContractWorker) popContractTask() *contractTask {
	w.ctpMutex.Lock()
	defer w.ctpMutex.Unlock()
	if w.contractTaskPQueue.Len() > 0 {
		return heap.Pop(&w.contractTaskPQueue).(*contractTask)
	}
	return nil
}

// Don't deal with it for this around of blocks-generating period
func (w *ContractWorker) addIntoBlackList(addr types.Address) {
	w.blackListMutex.Lock()
	defer w.blackListMutex.Unlock()
	w.blackList[addr] = true
	w.uBlocksPool.ReleaseContractCache(addr)
}

func (w *ContractWorker) isInBlackList(addr types.Address) bool {
	w.blackListMutex.RLock()
	defer w.blackListMutex.RUnlock()
	_, ok := w.blackList[addr]
	if ok {
		w.log.Info("isInBlackList", "addr", addr, "in", ok)
	}
	return ok
}

func (w *ContractWorker) Close() error {
	w.Stop()
	return nil
}

func (w ContractWorker) Status() int {
	w.statusMutex.Lock()
	defer w.statusMutex.Unlock()
	return w.status
}

func (w *ContractWorker) GetPledgeQuota(addr types.Address) uint64 {
<<<<<<< HEAD
	if types.IsBuiltinContractWithoutQuotaAddressInUse(addr) {
=======
	if types.IsBuiltinContractAddrInUseWithoutQuota(addr) {
>>>>>>> b435aa1e
		return math.MaxUint64
	}
	quota, err := w.manager.Chain().GetPledgeQuota(w.currentSnapshotHash, addr)
	if err != nil {
		w.log.Error("GetPledgeQuotas err", "error", err)
	}
	return quota.Current()
}

func (w *ContractWorker) GetPledgeQuotas(beneficialList []types.Address) map[types.Address]uint64 {
	quotas := make(map[types.Address]uint64)
	if w.gid == types.DELEGATE_GID {
		commonContractAddressList := make([]types.Address, 0, len(beneficialList))
		for _, addr := range beneficialList {
<<<<<<< HEAD
			if types.IsBuiltinContractWithoutQuotaAddressInUse(addr) {
=======
			if types.IsBuiltinContractAddrInUseWithoutQuota(addr) {
>>>>>>> b435aa1e
				quotas[addr] = math.MaxUint64
			} else {
				commonContractAddressList = append(commonContractAddressList, addr)
			}
		}
		commonQuotas, err := w.manager.Chain().GetPledgeQuotas(w.currentSnapshotHash, commonContractAddressList)
		if err != nil {
			w.log.Error("GetPledgeQuotas err", "error", err)
		} else {
			for k, v := range commonQuotas {
				quotas[k] = v.Current()
			}
		}
	} else {
		var qRrr error
		// TODO
		_, qRrr = w.manager.Chain().GetPledgeQuotas(w.currentSnapshotHash, beneficialList)
		if qRrr != nil {
			w.log.Error("GetPledgeQuotas err", "error", qRrr)
		}
	}
	return quotas
}<|MERGE_RESOLUTION|>--- conflicted
+++ resolved
@@ -101,7 +101,7 @@
 		w.contractAddressList = addressList
 		log.Info("get addresslist", "len", len(addressList))
 
-		// 2. get getAndSortAllAddrQuota it is chain heavy operation so we call it only once in Start
+		// 2. get getAndSortAllAddrQuota it is a heavy operation so we call it only once in Start
 		w.getAndSortAllAddrQuota()
 		log.Info("getAndSortAllAddrQuota", "len", len(w.contractTaskPQueue))
 
@@ -290,11 +290,7 @@
 }
 
 func (w *ContractWorker) GetPledgeQuota(addr types.Address) uint64 {
-<<<<<<< HEAD
 	if types.IsBuiltinContractWithoutQuotaAddressInUse(addr) {
-=======
-	if types.IsBuiltinContractAddrInUseWithoutQuota(addr) {
->>>>>>> b435aa1e
 		return math.MaxUint64
 	}
 	quota, err := w.manager.Chain().GetPledgeQuota(w.currentSnapshotHash, addr)
@@ -309,11 +305,7 @@
 	if w.gid == types.DELEGATE_GID {
 		commonContractAddressList := make([]types.Address, 0, len(beneficialList))
 		for _, addr := range beneficialList {
-<<<<<<< HEAD
 			if types.IsBuiltinContractWithoutQuotaAddressInUse(addr) {
-=======
-			if types.IsBuiltinContractAddrInUseWithoutQuota(addr) {
->>>>>>> b435aa1e
 				quotas[addr] = math.MaxUint64
 			} else {
 				commonContractAddressList = append(commonContractAddressList, addr)
