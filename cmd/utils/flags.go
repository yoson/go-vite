package utils

import (
	"github.com/vitelabs/go-vite/metrics"
	"github.com/vitelabs/go-vite/metrics/influxdb"
	"gopkg.in/urfave/cli.v1"
	"time"
)

var (
	// Config settings
	ConfigFileFlag = cli.StringFlag{
		Name:  "config",
		Usage: "Json configuration file",
	}

	// General settings
	DataDirFlag = DirectoryFlag{
		Name:  "datadir",
		Usage: "use for store all files",
	}

	KeyStoreDirFlag = DirectoryFlag{
		Name:  "keystore",
		Usage: "Directory for the keystore (default = inside the datadir)",
	}

	// Network Settings
	TestNetFlag = cli.BoolFlag{
		Name:  "testnet",
		Usage: "Ropsten network: pre-configured proof-of-work test network",
	}

	DevNetFlag = cli.BoolFlag{
		Name:  "devnet",
		Usage: "Rinkeby network: pre-configured proof-of-authority dev network",
	}

	MainNetFlag = cli.BoolFlag{
		Name:  "mainnet",
		Usage: "Rinkeby network: pre-configured proof-of-authority prod network",
	}

	IdentityFlag = cli.StringFlag{
		Name:  "identity", //mapping:p2p.Name
		Usage: "Custom node name",
	}
	NetworkIdFlag = cli.UintFlag{
		Name: "networkid", //mapping:p2p.NetID
		Usage: "Network identifier (integer," +
			" 1=MainNet," +
			" 2=TestNet," +
			" 3~12=DevNet,)",
	}
	MaxPeersFlag = cli.UintFlag{
		Name:  "maxpeers", //mapping:p2p.MaxPeers
		Usage: "Maximum number of network peers (network disabled if set to 0)",
	}
	MaxPendingPeersFlag = cli.UintFlag{
		Name:  "maxpendpeers", //mapping:p2p.MaxPendingPeers
		Usage: "Maximum number of pending connection attempts (defaults used if set to 0)",
	}
	ListenPortFlag = cli.IntFlag{
		Name:  "port", //mapping:p2p.Addr
		Usage: "Network listening port",
	}
	NodeKeyHexFlag = cli.StringFlag{
		Name:  "nodekeyhex", //mapping:p2p.PeerKey
		Usage: "P2P node key as hex",
	}
	DiscoveryFlag = cli.StringFlag{
		Name:  "discovery", //mapping:p2p.Discovery
		Usage: "enable p2p discovery or not",
	}

	//IPC Settings
	IPCEnabledFlag = cli.BoolFlag{
		Name:  "ipc",
		Usage: "Enable the IPC-RPC server",
	}
	IPCPathFlag = DirectoryFlag{
		Name:  "ipcpath",
		Usage: "Filename for IPC socket/pipe within the datadir (explicit paths escape it)",
	}

	//HTTP RPC Settings
	RPCEnabledFlag = cli.BoolFlag{
		Name:  "rpc",
		Usage: "Enable the HTTP-RPC server",
	}
	RPCListenAddrFlag = cli.StringFlag{
		Name:  "rpcaddr",
		Usage: "HTTP-RPC server listening interface",
	}
	RPCPortFlag = cli.IntFlag{
		Name:  "rpcport",
		Usage: "HTTP-RPC server listening port",
	}

	//WS Settings
	WSEnabledFlag = cli.BoolFlag{
		Name:  "ws",
		Usage: "Enable the WS-RPC server",
	}
	WSListenAddrFlag = cli.StringFlag{
		Name:  "wsaddr",
		Usage: "WS-RPC server listening interface",
	}
	WSPortFlag = cli.IntFlag{
		Name:  "wsport",
		Usage: "WS-RPC server listening port",
	}

	//Console Settings
	JSPathFlag = cli.StringFlag{
		Name:  "jspath",
		Usage: "JavaScript root path for `loadScript`",
		Value: ".",
	}
	ExecFlag = cli.StringFlag{
		Name:  "exec",
		Usage: "Execute JavaScript statement",
	}
	PreloadJSFlag = cli.StringFlag{
		Name:  "preload",
		Usage: "Comma separated list of JavaScript files to preload into the console",
	}

	//Producer
	MinerFlag = cli.BoolFlag{
		Name:  "miner",
		Usage: "Enable the Miner",
	}

	CoinBaseFlag = cli.StringFlag{
		Name:  "coinbase",
		Usage: "Coinbase is an address into which the rewards for the SuperNode produce snapshot-block",
	}

	MinerIntervalFlag = cli.IntFlag{
		Name:  "minerinterval",
		Usage: "Miner Interval(unit: second)",
	}

	//Log Lvl
	LogLvlFlag = cli.StringFlag{
		Name:  "loglevel",
		Usage: "log level (info,eror,warn,dbug)",
	}

	//VM
	VMTestFlag = cli.BoolFlag{
		Name:  "vmtest",
		Usage: "Enable the VM Test ",
	}
	VMTestParamFlag = cli.BoolFlag{
		Name:  "vmtestparam",
		Usage: "Enable the VM Test params ",
	}
	VMDebugFlag = cli.BoolFlag{
		Name:  "vmdebug",
		Usage: "Enable VM debug",
	}

	// Subscribe
	SubscribeFlag = cli.BoolFlag{
		Name:  "subscribe",
		Usage: "Enable Subscribe",
	}

	// Ledger
	LedgerDeleteToHeight = cli.Uint64Flag{
		Name:  "del",
		Usage: "Delete to height",
	}

	// Trie
	RecoverTrieFlag = cli.BoolFlag{
		Name:  "trie",
		Usage: "Recover trie",
	}

	// Export sb height
	ExportSbHeightFlags = cli.Uint64Flag{
		Name:  "sbHeight",
		Usage: "The snapshot block height",
	}

	//Net
	SingleFlag = cli.BoolFlag{
		Name:  "single",
		Usage: "Enable the NodeServer single ",
	}

	FilePortFlag = cli.IntFlag{
		Name:  "fileport",
		Usage: "File transfer listening port",
	}

	//Stat
	PProfEnabledFlag = cli.BoolFlag{
		Name:  "pprof",
		Usage: "Enable a performance analysis tool, you can visit the address[http://localhost:8080/debug/pprof]",
	}

	PProfPortFlag = cli.UintFlag{
		Name:  "pprofport",
		Usage: "pporof visit `port`, you can visit the address[http://localhost:`port`/debug/pprof]",
	}

	// Metrics flags
	MetricsEnabledFlag = cli.BoolFlag{
		Name:  "metrics",
		Usage: "Enable metrics collection and reporting",
	}
<<<<<<< HEAD
	MetricsEnableInfluxDBFlag = cli.BoolFlag{
		Name:  "metrics.influxdb",
		Usage: "Enable metrics export/push to an external InfluxDB database",
	}
	MetricsInfluxDBEndpointFlag = cli.StringFlag{
		Name:  "metrics.influxdb.endpoint",
		Usage: "InfluxDB API endpoint to report metrics to",
		Value: "http://127.0.0.1:8086",
	}
	MetricsInfluxDBDatabaseFlag = cli.StringFlag{
=======
	InfluxDBEnableFlag = cli.BoolFlag{
		Name:  "metrics.influxdb",
		Usage: "Enable metrics export/push to an external InfluxDB database",
	}
	InfluxDBEndpointFlag = cli.StringFlag{
		Name:  "metrics.influxdb.endpoint",
		Usage: "InfluxDB API endpoint to report metrics to",
	}
	InfluxDBDatabaseFlag = cli.StringFlag{
>>>>>>> 729c0ed7
		Name:  "metrics.influxdb.database",
		Usage: "InfluxDB database name to push reported metrics to",
		Value: "metrics",
	}
<<<<<<< HEAD
	MetricsInfluxDBUsernameFlag = cli.StringFlag{
=======
	InfluxDBUsernameFlag = cli.StringFlag{
>>>>>>> 729c0ed7
		Name:  "metrics.influxdb.username",
		Usage: "Username to authorize access to the database",
		Value: "test",
	}
<<<<<<< HEAD
	MetricsInfluxDBPasswordFlag = cli.StringFlag{
=======
	InfluxDBPasswordFlag = cli.StringFlag{
>>>>>>> 729c0ed7
		Name:  "metrics.influxdb.password",
		Usage: "Password to authorize access to the database",
		Value: "test",
	}
	// The `host` tag is part of every measurement sent to InfluxDB. Queries on tags are faster in InfluxDB.
	// It is used so that we can group all nodes and average a measurement across all of them, but also so
	// that we can select a specific node and inspect its measurements.
	// https://docs.influxdata.com/influxdb/v1.4/concepts/key_concepts/#tag-key
<<<<<<< HEAD
	MetricsInfluxDBHostTagFlag = cli.StringFlag{
=======
	InfluxDBHostTagFlag = cli.StringFlag{
>>>>>>> 729c0ed7
		Name:  "metrics.influxdb.host.tag",
		Usage: "InfluxDB `host` tag attached to all measurements",
		Value: "localhost",
	}
)

// This allows the use of the existing configuration functionality.
// When all flags are migrated this function can be removed and the existing
// configuration functionality must be changed that is uses local flags
func MigrateFlags(action func(ctx *cli.Context) error) func(*cli.Context) error {
	return func(ctx *cli.Context) error {
		for _, name := range ctx.FlagNames() {
			if ctx.IsSet(name) {
				ctx.GlobalSet(name, ctx.String(name))
			}
		}
		return action(ctx)
	}
}

// merge flags
func MergeFlags(flagsSet ...[]cli.Flag) []cli.Flag {

	mergeFlags := []cli.Flag{}

	for _, flags := range flagsSet {

		mergeFlags = append(mergeFlags, flags...)
	}
	return mergeFlags
}

func SetupMetricsExport(ctx *cli.Context) {
	if metrics.MetricsEnabled {
		var (
<<<<<<< HEAD
			endpoint = ctx.GlobalString(MetricsInfluxDBEndpointFlag.Name)
			database = ctx.GlobalString(MetricsInfluxDBDatabaseFlag.Name)
			username = ctx.GlobalString(MetricsInfluxDBUsernameFlag.Name)
			password = ctx.GlobalString(MetricsInfluxDBPasswordFlag.Name)
			hosttag  = ctx.GlobalString(MetricsInfluxDBHostTagFlag.Name)
		)
		go influxdb.InfluxDBWithTags(metrics.DefaultRegistry, 10*time.Second, endpoint, database, username, password, "monitor", map[string]string{
			"host": hosttag,
		})
=======
			endpoint  = ctx.GlobalString(InfluxDBEndpointFlag.Name)
			database  = ctx.GlobalString(InfluxDBDatabaseFlag.Name)
			username  = ctx.GlobalString(InfluxDBUsernameFlag.Name)
			password  = ctx.GlobalString(InfluxDBPasswordFlag.Name)
			hosttag   = ctx.GlobalString(InfluxDBHostTagFlag.Name)
			namespace = "monitor"
		)
		go influxdb.InfluxDBWithTags(metrics.DefaultRegistry, 10*time.Second, endpoint, database, username, password, namespace,
			map[string]string{"host": hosttag})
>>>>>>> 729c0ed7

	}
}<|MERGE_RESOLUTION|>--- conflicted
+++ resolved
@@ -213,18 +213,6 @@
 		Name:  "metrics",
 		Usage: "Enable metrics collection and reporting",
 	}
-<<<<<<< HEAD
-	MetricsEnableInfluxDBFlag = cli.BoolFlag{
-		Name:  "metrics.influxdb",
-		Usage: "Enable metrics export/push to an external InfluxDB database",
-	}
-	MetricsInfluxDBEndpointFlag = cli.StringFlag{
-		Name:  "metrics.influxdb.endpoint",
-		Usage: "InfluxDB API endpoint to report metrics to",
-		Value: "http://127.0.0.1:8086",
-	}
-	MetricsInfluxDBDatabaseFlag = cli.StringFlag{
-=======
 	InfluxDBEnableFlag = cli.BoolFlag{
 		Name:  "metrics.influxdb",
 		Usage: "Enable metrics export/push to an external InfluxDB database",
@@ -234,25 +222,16 @@
 		Usage: "InfluxDB API endpoint to report metrics to",
 	}
 	InfluxDBDatabaseFlag = cli.StringFlag{
->>>>>>> 729c0ed7
 		Name:  "metrics.influxdb.database",
 		Usage: "InfluxDB database name to push reported metrics to",
 		Value: "metrics",
 	}
-<<<<<<< HEAD
-	MetricsInfluxDBUsernameFlag = cli.StringFlag{
-=======
 	InfluxDBUsernameFlag = cli.StringFlag{
->>>>>>> 729c0ed7
 		Name:  "metrics.influxdb.username",
 		Usage: "Username to authorize access to the database",
 		Value: "test",
 	}
-<<<<<<< HEAD
-	MetricsInfluxDBPasswordFlag = cli.StringFlag{
-=======
 	InfluxDBPasswordFlag = cli.StringFlag{
->>>>>>> 729c0ed7
 		Name:  "metrics.influxdb.password",
 		Usage: "Password to authorize access to the database",
 		Value: "test",
@@ -261,11 +240,7 @@
 	// It is used so that we can group all nodes and average a measurement across all of them, but also so
 	// that we can select a specific node and inspect its measurements.
 	// https://docs.influxdata.com/influxdb/v1.4/concepts/key_concepts/#tag-key
-<<<<<<< HEAD
-	MetricsInfluxDBHostTagFlag = cli.StringFlag{
-=======
 	InfluxDBHostTagFlag = cli.StringFlag{
->>>>>>> 729c0ed7
 		Name:  "metrics.influxdb.host.tag",
 		Usage: "InfluxDB `host` tag attached to all measurements",
 		Value: "localhost",
@@ -301,17 +276,6 @@
 func SetupMetricsExport(ctx *cli.Context) {
 	if metrics.MetricsEnabled {
 		var (
-<<<<<<< HEAD
-			endpoint = ctx.GlobalString(MetricsInfluxDBEndpointFlag.Name)
-			database = ctx.GlobalString(MetricsInfluxDBDatabaseFlag.Name)
-			username = ctx.GlobalString(MetricsInfluxDBUsernameFlag.Name)
-			password = ctx.GlobalString(MetricsInfluxDBPasswordFlag.Name)
-			hosttag  = ctx.GlobalString(MetricsInfluxDBHostTagFlag.Name)
-		)
-		go influxdb.InfluxDBWithTags(metrics.DefaultRegistry, 10*time.Second, endpoint, database, username, password, "monitor", map[string]string{
-			"host": hosttag,
-		})
-=======
 			endpoint  = ctx.GlobalString(InfluxDBEndpointFlag.Name)
 			database  = ctx.GlobalString(InfluxDBDatabaseFlag.Name)
 			username  = ctx.GlobalString(InfluxDBUsernameFlag.Name)
@@ -321,7 +285,6 @@
 		)
 		go influxdb.InfluxDBWithTags(metrics.DefaultRegistry, 10*time.Second, endpoint, database, username, password, namespace,
 			map[string]string{"host": hosttag})
->>>>>>> 729c0ed7
 
 	}
 }