package gvite_plugins

import (
	"fmt"
	"net/http"
	_ "net/http/pprof"
	"os"
	"path/filepath"
	"runtime"
	"sort"
	"time"

	"github.com/vitelabs/go-vite/cmd/console"
	"github.com/vitelabs/go-vite/cmd/nodemanager"
	"github.com/vitelabs/go-vite/cmd/params"
	"github.com/vitelabs/go-vite/cmd/utils"
	"github.com/vitelabs/go-vite/log15"
	"gopkg.in/urfave/cli.v1"
)

// gvite is the official command-line client for Vite

var (
	log = log15.New("module", "gvite/main")

	app = cli.NewApp()

	//config
	configFlags = []cli.Flag{
		utils.ConfigFileFlag,
	}
	//general
	generalFlags = []cli.Flag{
		utils.DataDirFlag,
		utils.KeyStoreDirFlag,
	}

	//p2p
	p2pFlags = []cli.Flag{
		utils.DevNetFlag,
		utils.TestNetFlag,
		utils.MainNetFlag,
		utils.IdentityFlag,
		utils.NetworkIdFlag,
		utils.MaxPeersFlag,
		utils.MaxPendingPeersFlag,
		utils.ListenPortFlag,
		utils.NodeKeyHexFlag,
		utils.DiscoveryFlag,
	}

	//IPC
	ipcFlags = []cli.Flag{
		utils.IPCEnabledFlag,
		utils.IPCPathFlag,
	}

	//HTTP RPC
	httpFlags = []cli.Flag{
		utils.RPCEnabledFlag,
		utils.RPCListenAddrFlag,
		utils.RPCPortFlag,
	}

	//WS
	wsFlags = []cli.Flag{
		utils.WSEnabledFlag,
		utils.WSListenAddrFlag,
		utils.WSPortFlag,
	}

	//Console
	consoleFlags = []cli.Flag{
		utils.JSPathFlag,
		utils.ExecFlag,
		utils.PreloadJSFlag,
	}

	//Producer
	producerFlags = []cli.Flag{
		utils.MinerFlag,
		utils.CoinBaseFlag,
		utils.MinerIntervalFlag,
	}

	//Log
	logFlags = []cli.Flag{
		utils.LogLvlFlag,
	}

	//VM
	vmFlags = []cli.Flag{
		utils.VMTestFlag,
		utils.VMTestParamFlag,
	}

	//Net
	netFlags = []cli.Flag{
		utils.SingleFlag,
		utils.FilePortFlag,
	}

	//Stat
	statFlags = []cli.Flag{
		utils.PProfEnabledFlag,
		utils.PProfPortFlag,
	}

	// Metrics
	metricsFlags = []cli.Flag{
		utils.MetricsEnabledFlag,
<<<<<<< HEAD
		utils.MetricsEnableInfluxDBFlag,
		utils.MetricsInfluxDBEndpointFlag,
		utils.MetricsInfluxDBDatabaseFlag,
		utils.MetricsInfluxDBUsernameFlag,
		utils.MetricsInfluxDBPasswordFlag,
		utils.MetricsInfluxDBHostTagFlag,
=======
		utils.InfluxDBEnableFlag,
		utils.InfluxDBEndpointFlag,
		utils.InfluxDBDatabaseFlag,
		utils.InfluxDBUsernameFlag,
		utils.InfluxDBPasswordFlag,
		utils.InfluxDBHostTagFlag,
	}

	// Ledger
	ledgerFlags = []cli.Flag{
		utils.LedgerDeleteToHeight,
		utils.RecoverTrieFlag,
	}

	// Export
	exportFlags = []cli.Flag{
		utils.ExportSbHeightFlags,
>>>>>>> 729c0ed7
	}
)

func init() {

	//TODO: Whether the command name is fixed ？
	app.Name = filepath.Base(os.Args[0])
	app.HideVersion = false
	app.Version = params.Version
	app.Compiled = time.Now()
	app.Authors = []cli.Author{
		cli.Author{
			Name:  "viteLabs",
			Email: "XXX@vite.org",
		},
	}
	app.Copyright = "Copyright 2018-2024 The go-vite Authors"
	app.Usage = "the go-vite cli application"

	//Import: Please add the New command here
	app.Commands = []cli.Command{
		versionCommand,
		licenseCommand,
		consoleCommand,
		attachCommand,
		ledgerRecoverCommand,
		exportCommand,
	}
	sort.Sort(cli.CommandsByName(app.Commands))

	//Import: Please add the New Flags here
<<<<<<< HEAD
	app.Flags = utils.MergeFlags(configFlags, generalFlags, p2pFlags, ipcFlags, httpFlags, wsFlags, consoleFlags, producerFlags, logFlags, vmFlags, netFlags, statFlags, metricsFlags)
=======
	app.Flags = utils.MergeFlags(configFlags, generalFlags, p2pFlags,
		ipcFlags, httpFlags, wsFlags, consoleFlags, producerFlags, logFlags,
		vmFlags, netFlags, statFlags, metricsFlags, ledgerFlags, exportFlags)
>>>>>>> 729c0ed7

	app.Before = beforeAction
	app.Action = action
	app.After = afterAction
}

func Loading() {
	if err := app.Run(os.Args); err != nil {
		fmt.Fprintln(os.Stderr, err)
		os.Exit(1)
	}
}

func beforeAction(ctx *cli.Context) error {
	runtime.GOMAXPROCS(runtime.NumCPU())

	//TODO: we can add dashboard here
	if ctx.GlobalIsSet(utils.PProfEnabledFlag.Name) {
		pprofPort := ctx.GlobalUint(utils.PProfPortFlag.Name)
		var listenAddress string
		if pprofPort == 0 {
			pprofPort = 8080
		}
		listenAddress = fmt.Sprintf("%s:%d", "0.0.0.0", pprofPort)
		var visitAddress = fmt.Sprintf("http://localhost:%d/debug/pprof", pprofPort)

		go func() {
			log.Info("Enable a performance analysis tool, you can visit the address of `" + visitAddress + "`")
			http.ListenAndServe(listenAddress, nil)
		}()
	}

	return nil
}

func action(ctx *cli.Context) error {

	//Make sure No subCommands were entered,Only the flags
	if args := ctx.Args(); len(args) > 0 {
		return fmt.Errorf("invalid command: %q", args[0])
	}

	nodeManager, err := nodemanager.NewDefaultNodeManager(ctx, nodemanager.FullNodeMaker{})
	if err != nil {
		return fmt.Errorf("new node error, %+v", err)
	}

	return nodeManager.Start()
}

func afterAction(ctx *cli.Context) error {

	// Resets terminal mode.
	console.Stdin.Close()

	return nil
}<|MERGE_RESOLUTION|>--- conflicted
+++ resolved
@@ -109,14 +109,6 @@
 	// Metrics
 	metricsFlags = []cli.Flag{
 		utils.MetricsEnabledFlag,
-<<<<<<< HEAD
-		utils.MetricsEnableInfluxDBFlag,
-		utils.MetricsInfluxDBEndpointFlag,
-		utils.MetricsInfluxDBDatabaseFlag,
-		utils.MetricsInfluxDBUsernameFlag,
-		utils.MetricsInfluxDBPasswordFlag,
-		utils.MetricsInfluxDBHostTagFlag,
-=======
 		utils.InfluxDBEnableFlag,
 		utils.InfluxDBEndpointFlag,
 		utils.InfluxDBDatabaseFlag,
@@ -134,7 +126,6 @@
 	// Export
 	exportFlags = []cli.Flag{
 		utils.ExportSbHeightFlags,
->>>>>>> 729c0ed7
 	}
 )
 
@@ -166,13 +157,9 @@
 	sort.Sort(cli.CommandsByName(app.Commands))
 
 	//Import: Please add the New Flags here
-<<<<<<< HEAD
-	app.Flags = utils.MergeFlags(configFlags, generalFlags, p2pFlags, ipcFlags, httpFlags, wsFlags, consoleFlags, producerFlags, logFlags, vmFlags, netFlags, statFlags, metricsFlags)
-=======
 	app.Flags = utils.MergeFlags(configFlags, generalFlags, p2pFlags,
 		ipcFlags, httpFlags, wsFlags, consoleFlags, producerFlags, logFlags,
 		vmFlags, netFlags, statFlags, metricsFlags, ledgerFlags, exportFlags)
->>>>>>> 729c0ed7
 
 	app.Before = beforeAction
 	app.Action = action
