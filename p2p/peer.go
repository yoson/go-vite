--- conflicted
+++ resolved
@@ -491,11 +491,7 @@
 	s.mu.Lock()
 	defer s.mu.Unlock()
 
-<<<<<<< HEAD
-	return len(s.peers)
-=======
 	return len(s.m)
->>>>>>> 46e3857c
 }
 
 func (s *PeerSet) Info() []*PeerInfo {
